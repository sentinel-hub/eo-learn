--- conflicted
+++ resolved
@@ -6,18 +6,6 @@
 from eolearn.core import EOPatch, FeatureParser, FeatureType
 from eolearn.core.types import EllipsisType, FeatureRenameSpec, FeatureSpec, FeaturesSpecification
 from eolearn.core.utils.testing import generate_eopatch
-
-
-@pytest.fixture(name="eopatch", scope="module")
-def eopatch_fixture():
-    return EOPatch(
-        data=dict(data=np.zeros((2, 2, 2, 2)), CLP=np.zeros((2, 2, 2, 2))),  # name duplication intentional
-        bbox=BBox((1, 2, 3, 4), CRS.WGS84),
-        timestamps=[dt.datetime(2020, 5, 1), dt.datetime(2020, 5, 25)],
-        mask=dict(data=np.zeros((2, 2, 2, 2), dtype=int), IS_VALID=np.zeros((2, 2, 2, 2), dtype=int)),
-        mask_timeless=dict(LULC=np.zeros((2, 2, 2), dtype=int)),
-        meta_info={"something": "else"},
-    )
 
 
 @dataclass
@@ -178,7 +166,6 @@
         FeatureParser(features=test_input, allowed_feature_types=allowed_types)
 
 
-<<<<<<< HEAD
 @pytest.fixture(name="eopatch", scope="module")
 def eopatch_fixture():
     patch = generate_eopatch(
@@ -186,7 +173,8 @@
     )
     patch.meta_info = {"something": "else"}
     return patch
-=======
+
+
 @pytest.mark.parametrize(
     "test_input, allowed_types",
     [
@@ -230,7 +218,6 @@
     assert parser.get_feature_specifications() == [(FeatureType.DATA_TIMELESS, ...), (FeatureType.MASK_TIMELESS, ...)]
     assert parser.get_features(eopatch) == [(FeatureType.MASK_TIMELESS, "LULC")]
     assert parser.get_renamed_features(eopatch) == [(FeatureType.MASK_TIMELESS, "LULC", "LULC")]
->>>>>>> d5fdb661
 
 
 @pytest.mark.parametrize(
