--- conflicted
+++ resolved
@@ -11,6 +11,7 @@
 
 import pytest
 import numpy as np
+from numpy.testing import assert_array_equal
 from geopandas import GeoSeries, GeoDataFrame
 
 from sentinelhub import BBox, CRS
@@ -155,43 +156,37 @@
         # Should fail because there is no `missing_bands` feature in the EOPatch.
         eop.rename_feature(FeatureType.DATA, 'missing_bands', 'new_bands')
 
-<<<<<<< HEAD
-=======
-    def test_delete_feature(self):
-        bands = np.arange(2*3*3*2).reshape(2, 3, 3, 2)
-        zeros = np.zeros_like(bands, dtype=float)
-        ones = np.ones_like(bands, dtype=int)
-        twos = np.ones_like(bands, dtype=int) * 2
-        threes = np.ones((3, 3, 1)) * 3
-        arranged = np.arange(3*3*1).reshape(3, 3, 1)
-
-        eop = EOPatch(
-            data={'bands': bands, 'zeros': zeros},
-            mask={'ones': ones, 'twos': twos},
-            mask_timeless={'threes': threes, 'arranged': arranged},
-        )
-
-        test_cases = [
-            [FeatureType.DATA, 'zeros', 'bands', bands],
-            [FeatureType.MASK, 'ones', 'twos', twos],
-            [FeatureType.MASK_TIMELESS, 'threes', 'arranged', arranged],
-        ]
-        for feature_type, deleted, remaining, unchanged in test_cases:
-            del eop[(feature_type, deleted)]
-            self.assertTrue(deleted not in eop[feature_type], msg=f'`({feature_type}, {deleted})` not deleted')
-            self.assertTrue(
-                np.array_equal(eop[feature_type][remaining], unchanged),
-                msg=f'`({feature_type}, {remaining})` changed or wrongly deleted'
-                )
-
-        with self.assertRaises(KeyError):
-            del eop[(FeatureType.DATA, 'not_here')]
-
-    def test_simplified_feature_operations(self):
-        bands = np.arange(2 * 3 * 3 * 2).reshape(2, 3, 3, 2)
-        feature = FeatureType.DATA, 'TEST-BANDS'
-        eop = EOPatch()
->>>>>>> c6fa2482
+
+def test_delete_feature():
+    bands = np.arange(2*3*3*2).reshape(2, 3, 3, 2)
+    zeros = np.zeros_like(bands, dtype=float)
+    ones = np.ones_like(bands, dtype=int)
+    twos = np.ones_like(bands, dtype=int) * 2
+    threes = np.ones((3, 3, 1)) * 3
+    arranged = np.arange(3*3*1).reshape(3, 3, 1)
+
+    eop = EOPatch(
+        data={'bands': bands, 'zeros': zeros},
+        mask={'ones': ones, 'twos': twos},
+        mask_timeless={'threes': threes, 'arranged': arranged},
+    )
+
+    test_cases = [
+        [FeatureType.DATA, 'zeros', 'bands', bands],
+        [FeatureType.MASK, 'ones', 'twos', twos],
+        [FeatureType.MASK_TIMELESS, 'threes', 'arranged', arranged],
+    ]
+    for feature_type, deleted, remaining, unchanged in test_cases:
+        del eop[(feature_type, deleted)]
+        assert deleted not in eop[feature_type], f'`({feature_type}, {deleted})` not deleted'
+        assert_array_equal(
+            eop[feature_type][remaining], unchanged,
+            err_msg=f'`({feature_type}, {remaining})` changed or wrongly deleted'
+            )
+
+    with pytest.raises(KeyError):
+        del eop[(FeatureType.DATA, 'not_here')]
+
 
 def test_get_feature():
     bands = np.arange(2*3*3*2).reshape(2, 3, 3, 2)
