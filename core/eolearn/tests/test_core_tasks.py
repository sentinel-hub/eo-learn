"""
Credits:
Copyright (c) 2017-2022 Matej Aleksandrov, Matej Batič, Grega Milčinski, Domagoj Korais, Matic Lubej (Sinergise)
Copyright (c) 2017-2022 Žiga Lukšič, Devis Peressutti, Tomislav Slijepčević, Nejc Vesel, Jovan Višnjić (Sinergise)
Copyright (c) 2017-2022 Anže Zupanc (Sinergise)
Copyright (c) 2019-2020 Jernej Puc, Lojze Žust (Sinergise)
Copyright (c) 2017-2019 Blaž Sovdat, Andrej Burja (Sinergise)

This source code is licensed under the MIT license found in the LICENSE
file in the root directory of this source tree.
"""

import copy
import pickle
<<<<<<< HEAD
from typing import Dict, Iterable, List, Tuple, Union
=======
from datetime import datetime
from typing import Dict, Iterable, Tuple, Union
>>>>>>> b28edd2c

import numpy as np
import pytest
from fs.osfs import OSFS
from fs.tempfs import TempFS
from fs_s3fs import S3FS
from numpy.testing import assert_array_equal, assert_equal
from pytest import approx

from sentinelhub import CRS, BBox

from eolearn.core import (
    AddFeatureTask,
    CopyTask,
    CreateEOPatchTask,
    DeepCopyTask,
    DuplicateFeatureTask,
    EOPatch,
    ExtractBandsTask,
    FeatureType,
    InitializeFeatureTask,
    LoadTask,
    MapFeatureTask,
    MergeEOPatchesTask,
    MergeFeatureTask,
    MoveFeatureTask,
    RemoveFeatureTask,
    RenameFeatureTask,
    SaveTask,
    ZipFeatureTask,
)
from eolearn.core.core_tasks import ExplodeBandsTask
<<<<<<< HEAD
from eolearn.core.types import FeaturesSpecification
=======
from eolearn.core.types import FeatureSpec

DUMMY_BBOX = BBox((0, 0, 1, 1), CRS(3857))
>>>>>>> b28edd2c


@pytest.fixture(name="patch")
def patch_fixture():
    patch = EOPatch()
    patch.data["bands"] = np.arange(2 * 3 * 3 * 2).reshape(2, 3, 3, 2)
    patch.mask_timeless["mask"] = np.arange(3 * 3 * 2).reshape(3, 3, 2)
    patch.scalar["values"] = np.arange(10 * 5).reshape(10, 5)
    patch.timestamp = [
        datetime(2017, 1, 1, 10, 4, 7),
        datetime(2017, 1, 4, 10, 14, 5),
        datetime(2017, 1, 11, 10, 3, 51),
        datetime(2017, 1, 14, 10, 13, 46),
        datetime(2017, 1, 24, 10, 14, 7),
        datetime(2017, 2, 10, 10, 1, 32),
        datetime(2017, 2, 20, 10, 6, 35),
        datetime(2017, 3, 2, 10, 0, 20),
        datetime(2017, 3, 12, 10, 7, 6),
        datetime(2017, 3, 15, 10, 12, 14),
    ]
    patch.bbox = BBox((324.54, 546.45, 955.4, 63.43), CRS(3857))
    patch.meta_info["something"] = np.random.rand(10, 1)
    return patch


def test_copy(patch):
    patch_copy = CopyTask().execute(patch)

    assert patch == patch_copy, "Copied patch is different"

    patch_copy.data["new"] = np.arange(1).reshape(1, 1, 1, 1)
    assert "new" not in patch.data, "Dictionary of features was not copied"

    patch_copy.data["bands"][0, 0, 0, 0] += 1
    assert np.array_equal(patch.data["bands"], patch_copy.data["bands"]), "Data should not be copied"


def test_deepcopy(patch):
    patch_deepcopy = DeepCopyTask().execute(patch)

    assert patch == patch_deepcopy, "Deep copied patch is different"

    patch_deepcopy.data["new"] = np.arange(1).reshape(1, 1, 1, 1)
    assert "new" not in patch.data, "Dictionary of features was not copied"

    patch_deepcopy.data["bands"][0, 0, 0, 0] += 1
    assert not np.array_equal(patch.data["bands"], patch_deepcopy.data["bands"]), "Data should be copied"


def test_partial_copy(patch):
    partial_copy = DeepCopyTask(features=[(FeatureType.MASK_TIMELESS, "mask"), FeatureType.BBOX]).execute(patch)
    expected_patch = EOPatch(mask_timeless=patch.mask_timeless, bbox=patch.bbox)
    assert partial_copy == expected_patch

    partial_deepcopy = DeepCopyTask(features=[FeatureType.TIMESTAMP, (FeatureType.SCALAR, "values")]).execute(patch)
    expected_patch = EOPatch(scalar=patch.scalar, timestamp=patch.timestamp, bbox=patch.bbox)
    assert partial_deepcopy == expected_patch


def test_load_task(test_eopatch_path):
    full_load = LoadTask(test_eopatch_path)
    full_patch = full_load.execute(eopatch_folder=".")
    assert len(full_patch.get_features()) == 30

    partial_load = LoadTask(test_eopatch_path, features=[FeatureType.BBOX, FeatureType.MASK_TIMELESS])
    partial_patch = partial_load.execute(eopatch_folder=".")

    assert FeatureType.BBOX in partial_patch and FeatureType.TIMESTAMP not in partial_patch

    load_more = LoadTask(test_eopatch_path, features=[FeatureType.TIMESTAMP])
    upgraded_partial_patch = load_more.execute(partial_patch, eopatch_folder=".")
    assert FeatureType.BBOX in upgraded_partial_patch and FeatureType.TIMESTAMP in upgraded_partial_patch
    assert FeatureType.DATA not in upgraded_partial_patch


def test_load_nothing():
    load = LoadTask("./some/fake/path")
    eopatch = load.execute(eopatch_folder=None)

    assert eopatch == EOPatch()


def test_save_nothing(patch):
    temp_path = "/some/fake/path"
    with TempFS() as temp_fs:
        save = SaveTask(temp_path, filesystem=temp_fs)
        output = save.execute(patch, eopatch_folder=None)

        assert not temp_fs.exists(temp_path)
        assert output == patch


@pytest.mark.parametrize("filesystem", [OSFS("."), S3FS("s3://fake-bucket/"), TempFS()])
@pytest.mark.parametrize("task_class", [LoadTask, SaveTask])
def test_io_task_pickling(filesystem, task_class):
    task = task_class("/", filesystem=filesystem)

    pickled_task = pickle.dumps(task)
    unpickled_task = pickle.loads(pickled_task)
    assert isinstance(unpickled_task, task_class)


@pytest.mark.parametrize(
    "feature, feature_data",
    [
        ((FeatureType.MASK, "CLOUD MASK"), np.arange(10).reshape(5, 2, 1, 1)),
        ((FeatureType.META_INFO, "something_else"), np.random.rand(10, 1)),
        ((FeatureType.TIMESTAMP, None), [datetime(2022, 1, 1, 10, 4, 7), datetime(2022, 1, 4, 10, 14, 5)]),
    ],
)
def test_add_feature(feature: FeatureSpec, feature_data: np.ndarray) -> None:
    # this test should fail for bbox and timestamps after rework
    patch = EOPatch(bbox=DUMMY_BBOX)
    assert feature not in patch
    patch = AddFeatureTask(feature)(patch, feature_data)

    if isinstance(feature_data, np.ndarray):
        assert_array_equal(patch[feature], feature_data)
    else:
        assert patch[feature] == feature_data


def test_rename_feature(patch: EOPatch) -> None:
    f_type, f_name, f_new_name = FeatureType.DATA, "bands", "new_bands"
    assert (f_type, f_new_name) not in patch
    patch_copy = copy.deepcopy(patch)

    patch = RenameFeatureTask((f_type, f_name, f_new_name))(patch)
    assert_array_equal(patch[(f_type, f_new_name)], patch_copy[(f_type, f_name)])
    assert (f_type, f_name) not in patch, "Feature was not removed from patch. "


@pytest.mark.parametrize("feature", [(FeatureType.DATA, "bands"), (FeatureType.TIMESTAMP, None)])
def test_remove_feature(feature: FeatureSpec, patch: EOPatch) -> None:
    patch_copy = copy.deepcopy(patch)
    assert feature in patch

    patch = RemoveFeatureTask(feature)(patch)
    assert feature not in patch

    del patch_copy[feature]
    assert patch == patch_copy


@pytest.mark.skip
def test_remove_fails(patch: EOPatch) -> None:
    with pytest.raises(ValueError):
        RemoveFeatureTask((FeatureType.BBOX, None))(patch)


@pytest.mark.parametrize(
    "feature_specification",
    [
        [(FeatureType.DATA, "bands", "bands2")],
        [(FeatureType.DATA, "bands", "bands2"), (FeatureType.MASK_TIMELESS, "mask", "mask2")],
        [(FeatureType.DATA, "bands", f"bands{i}") for i in range(5)],
    ],
)
def test_duplicate_feature(feature_specification: List[FeaturesSpecification], patch: EOPatch) -> None:
    patch = DuplicateFeatureTask(feature_specification)(patch)

    for f_type, f_name, f_dup_name in feature_specification:
        assert f_dup_name in patch[f_type]
        assert id(patch[(f_type, f_name)]) == id(patch[(f_type, f_dup_name)])
        assert_array_equal(patch[(f_type, f_name)], patch[(f_type, f_dup_name)])


def test_duplicate_feature_deep(patch: EOPatch) -> None:
    duplicate_task = DuplicateFeatureTask((FeatureType.DATA, "bands", "bands_dup"))
    duplicate_task_deep = DuplicateFeatureTask((FeatureType.DATA, "bands", "bands_dup_deep"), deep_copy=True)
    patch = duplicate_task(patch)
    patch = duplicate_task_deep(patch)

    assert all(f_name in patch.data for f_name in ["bands_dup", "bands_dup_deep"])
    assert_array_equal(patch.data["bands_dup"], patch.data["bands_dup_deep"])
    assert id(patch.data["bands_dup"]) != id(patch.data["bands_dup_deep"])
    patch.data["bands"] += 1
    assert_array_equal(patch.data["bands_dup"], patch.data["bands"])
    assert not np.array_equal(patch.data["bands_dup"], patch.data["bands_dup_deep"])


def test_duplicate_feature_fails(patch: EOPatch) -> None:
    duplicate_task = DuplicateFeatureTask((FeatureType.DATA, "bands", "bands_dup"))
    patch = duplicate_task(patch)

    with pytest.raises(ValueError):
        # Expected a ValueError when creating an already exising feature.
        patch = duplicate_task(patch)


def test_initialize_feature(patch):
    patch = DeepCopyTask()(patch)

    init_val = 123
    shape = (5, 10, 10, 3)
    compare_data = np.ones(shape) * init_val

    patch = InitializeFeatureTask((FeatureType.MASK, "test"), shape=shape, init_value=init_val)(patch)
    assert patch.mask["test"].shape == shape
    assert np.array_equal(patch.mask["test"], compare_data)

    with pytest.raises(ValueError):
        # Expected a ValueError when trying to initialize a feature with a wrong shape dimensions.
        patch = InitializeFeatureTask((FeatureType.MASK_TIMELESS, "wrong"), shape=shape, init_value=init_val)(patch)

    init_val = 123
    shape = (10, 10, 3)
    compare_data = np.ones(shape) * init_val

    patch = InitializeFeatureTask((FeatureType.MASK_TIMELESS, "test"), shape=shape, init_value=init_val)(patch)
    assert patch.mask_timeless["test"].shape == shape
    assert np.array_equal(patch.mask_timeless["test"], compare_data)

    with pytest.raises(ValueError):
        # Expected a ValueError when trying to initialize a feature with a wrong shape dimensions.
        patch = InitializeFeatureTask((FeatureType.MASK, "wrong"), shape=shape, init_value=init_val)(patch)

    init_val = 123
    shape = (5, 10, 10, 3)
    compare_data = np.ones(shape) * init_val
    new_names = ("F1", "F2", "F3")

    patch = InitializeFeatureTask({FeatureType.MASK: new_names}, shape=shape, init_value=init_val)(patch)
    assert set(new_names) < set(patch.mask), "Failed to initialize new features from a shape tuple."
    assert all(patch.mask[key].shape == shape for key in new_names)
    assert all(np.array_equal(patch.mask[key], compare_data) for key in new_names)

    patch = InitializeFeatureTask({FeatureType.DATA: new_names}, shape=(FeatureType.DATA, "bands"))(patch)
    assert set(new_names) < set(patch.data), "Failed to initialize new features from an existing feature."
    assert all(patch.data[key].shape == patch.data["bands"].shape for key in new_names)

    with pytest.raises(ValueError):
        InitializeFeatureTask({FeatureType.DATA: new_names}, 1234)


def test_move_feature():
    patch_src = EOPatch()
    patch_dst = EOPatch()

    shape = (10, 5, 5, 3)
    size = np.product(shape)

    shape_timeless = (5, 5, 3)
    size_timeless = np.product(shape_timeless)

    data = [np.random.randint(0, 100, size).reshape(*shape) for i in range(3)] + [
        np.random.randint(0, 100, size_timeless).reshape(*shape_timeless) for i in range(2)
    ]

    features = [
        (FeatureType.DATA, "D1"),
        (FeatureType.DATA, "D2"),
        (FeatureType.MASK, "M1"),
        (FeatureType.MASK_TIMELESS, "MTless1"),
        (FeatureType.MASK_TIMELESS, "MTless2"),
    ]

    for feat, dat in zip(features, data):
        patch_src = AddFeatureTask(feat)(patch_src, dat)

    patch_dst = MoveFeatureTask(features)(patch_src, patch_dst)

    for i, feature in enumerate(features):
        assert id(data[i]) == id(patch_dst[feature])
        assert np.array_equal(data[i], patch_dst[feature])

    patch_dst = EOPatch()
    patch_dst = MoveFeatureTask(features, deep_copy=True)(patch_src, patch_dst)

    for i, feature in enumerate(features):
        assert id(data[i]) != id(patch_dst[feature])
        assert np.array_equal(data[i], patch_dst[feature])

    features = [(FeatureType.MASK_TIMELESS, ...)]
    patch_dst = EOPatch()
    patch_dst = MoveFeatureTask(features)(patch_src, patch_dst)

    assert FeatureType.DATA not in patch_dst, "FeatureType.DATA features were moved but shouldn't be."

    assert (FeatureType.MASK_TIMELESS, "MTless1") in patch_dst
    assert (FeatureType.MASK_TIMELESS, "MTless2") in patch_dst


@pytest.mark.parametrize("axis", (0, -1))
def test_merge_features(axis):
    patch = EOPatch()

    shape = (10, 5, 5, 3)
    size = np.product(shape)

    shape_timeless = (5, 5, 3)
    size_timeless = np.product(shape_timeless)

    data = [np.random.randint(0, 100, size).reshape(*shape) for _ in range(3)] + [
        np.random.randint(0, 100, size_timeless).reshape(*shape_timeless) for _ in range(2)
    ]

    features = [
        (FeatureType.DATA, "D1"),
        (FeatureType.DATA, "D2"),
        (FeatureType.MASK, "M1"),
        (FeatureType.MASK_TIMELESS, "MTless1"),
        (FeatureType.MASK_TIMELESS, "MTless2"),
    ]

    for feat, dat in zip(features, data):
        patch = AddFeatureTask(feat)(patch, dat)

    patch = MergeFeatureTask(features[:3], (FeatureType.MASK, "merged"), axis=axis)(patch)
    patch = MergeFeatureTask(features[3:], (FeatureType.MASK_TIMELESS, "merged_timeless"), axis=axis)(patch)

    expected = np.concatenate([patch[f] for f in features[:3]], axis=axis)

    assert np.array_equal(patch.mask["merged"], expected)


def test_zip_features(test_eopatch):
    merge = ZipFeatureTask(
        {FeatureType.DATA: ["CLP", "NDVI", "BANDS-S2-L1C"]},  # input features
        (FeatureType.DATA, "MERGED"),  # output feature
        lambda *f: np.concatenate(f, axis=-1),
    )

    patch = merge(test_eopatch)

    expected = np.concatenate([patch.data["CLP"], patch.data["NDVI"], patch.data["BANDS-S2-L1C"]], axis=-1)
    assert np.array_equal(patch.data["MERGED"], expected)

    zip_fail = ZipFeatureTask({FeatureType.DATA: ["CLP", "NDVI"]}, (FeatureType.DATA, "MERGED"))
    with pytest.raises(NotImplementedError):
        zip_fail(patch)


def test_map_features(test_eopatch):
    move = MapFeatureTask(
        {FeatureType.DATA: ["CLP", "NDVI", "BANDS-S2-L1C"]},
        {FeatureType.DATA: ["CLP2", "NDVI2", "BANDS-S2-L1C2"]},
        copy.deepcopy,
    )

    patch = move(test_eopatch)

    assert np.array_equal(patch.data["CLP"], patch.data["CLP2"])
    assert np.array_equal(patch.data["NDVI"], patch.data["NDVI2"])
    assert np.array_equal(patch.data["BANDS-S2-L1C"], patch.data["BANDS-S2-L1C2"])

    assert id(patch.data["CLP"]) != id(patch.data["CLP2"])
    assert id(patch.data["NDVI"]) != id(patch.data["NDVI2"])
    assert id(patch.data["BANDS-S2-L1C"]) != id(patch.data["BANDS-S2-L1C2"])

    map_fail = MapFeatureTask(
        {FeatureType.DATA: ["CLP", "NDVI"]},
        {
            FeatureType.DATA: [
                "CLP2",
                "NDVI2",
            ]
        },
    )
    with pytest.raises(NotImplementedError):
        map_fail(patch)

    f_in, f_out = {FeatureType.DATA: ["CLP", "NDVI"]}, {FeatureType.DATA: ["CLP2"]}
    with pytest.raises(ValueError):
        MapFeatureTask(f_in, f_out)


@pytest.mark.parametrize(
    "feature,  task_input",
    [
        ((FeatureType.DATA, "REFERENCE_SCENES"), {(FeatureType.DATA, "MOVED_BANDS"): [2, 4, 8]}),
        ((FeatureType.DATA, "REFERENCE_SCENES"), {(FeatureType.DATA, "MOVED_BANDS"): [2]}),
        ((FeatureType.DATA, "REFERENCE_SCENES"), {(FeatureType.DATA, "MOVED_BANDS"): (2,)}),
        ((FeatureType.DATA, "REFERENCE_SCENES"), {(FeatureType.DATA, "MOVED_BANDS"): 2}),
        (
            (FeatureType.DATA, "REFERENCE_SCENES"),
            {(FeatureType.DATA, "B01"): [0], (FeatureType.DATA, "B02"): [1], (FeatureType.DATA, "B02 & B03"): [1, 2]},
        ),
        ((FeatureType.DATA, "REFERENCE_SCENES"), {(FeatureType.DATA, "MOVED_BANDS"): []}),
    ],
)
def test_explode_bands(
    test_eopatch: EOPatch,
    feature: FeatureType,
    task_input: Dict[Tuple[FeatureType, str], Union[int, Iterable[int]]],
):
    move_bands = ExplodeBandsTask(feature, task_input)
    patch = move_bands(test_eopatch)
    assert all(new_feature in patch for new_feature in task_input)

    for new_feature, bands in task_input.items():
        if isinstance(bands, int):
            bands = [bands]
        assert_equal(patch[new_feature], test_eopatch[feature][..., bands])


def test_extract_bands(test_eopatch):
    bands = [2, 4, 8]
    move_bands = ExtractBandsTask((FeatureType.DATA, "REFERENCE_SCENES"), (FeatureType.DATA, "MOVED_BANDS"), bands)
    patch = move_bands(test_eopatch)
    assert np.array_equal(patch.data["MOVED_BANDS"], patch.data["REFERENCE_SCENES"][..., bands])

    old_value = patch.data["MOVED_BANDS"][0, 0, 0, 0]
    patch.data["MOVED_BANDS"][0, 0, 0, 0] += 1.0
    assert patch.data["REFERENCE_SCENES"][0, 0, 0, bands[0]] == old_value
    assert old_value + 1.0 == approx(patch.data["MOVED_BANDS"][0, 0, 0, 0])

    bands = [2, 4, 16]
    move_bands = ExtractBandsTask((FeatureType.DATA, "REFERENCE_SCENES"), (FeatureType.DATA, "MOVED_BANDS"), bands)
    with pytest.raises(ValueError):
        move_bands(patch)


def test_create_eopatch():
    data = np.arange(2 * 3 * 3 * 2).reshape(2, 3, 3, 2)
    bbox = BBox((5.60, 52.68, 5.75, 52.63), CRS.WGS84)

    patch = CreateEOPatchTask()(data={"bands": data}, bbox=bbox)
    assert np.array_equal(patch.data["bands"], data)


def test_kwargs():
    patch = EOPatch()
    shape = (3, 5, 5, 2)

    data1 = np.random.randint(0, 5, size=shape)
    data2 = np.random.randint(0, 5, size=shape)

    patch[(FeatureType.DATA, "D1")] = data1
    patch[(FeatureType.DATA, "D2")] = data2

    task0 = MapFeatureTask((FeatureType.DATA, "D1"), (FeatureType.DATA_TIMELESS, "NON_ZERO"), np.count_nonzero, axis=0)

    task1 = MapFeatureTask((FeatureType.DATA, "D1"), (FeatureType.DATA_TIMELESS, "MAX1"), np.max, axis=0)

    task2 = ZipFeatureTask({FeatureType.DATA: ["D1", "D2"]}, (FeatureType.DATA, "MAX2"), np.maximum, dtype=np.float32)

    patch = task0(patch)
    patch = task1(patch)
    patch = task2(patch)

    assert np.array_equal(patch[(FeatureType.DATA_TIMELESS, "NON_ZERO")], np.count_nonzero(data1, axis=0))
    assert np.array_equal(patch[(FeatureType.DATA_TIMELESS, "MAX1")], np.max(data1, axis=0))
    assert np.array_equal(patch[(FeatureType.DATA, "MAX2")], np.maximum(data1, data2))


def test_merge_eopatches(test_eopatch):
    task = MergeEOPatchesTask(time_dependent_op="max", timeless_op="concatenate")

    del test_eopatch.data["REFERENCE_SCENES"]  # wrong time dimension

    task.execute(test_eopatch, test_eopatch, test_eopatch)<|MERGE_RESOLUTION|>--- conflicted
+++ resolved
@@ -12,12 +12,8 @@
 
 import copy
 import pickle
-<<<<<<< HEAD
+from datetime import datetime
 from typing import Dict, Iterable, List, Tuple, Union
-=======
-from datetime import datetime
-from typing import Dict, Iterable, Tuple, Union
->>>>>>> b28edd2c
 
 import numpy as np
 import pytest
@@ -50,13 +46,9 @@
     ZipFeatureTask,
 )
 from eolearn.core.core_tasks import ExplodeBandsTask
-<<<<<<< HEAD
-from eolearn.core.types import FeaturesSpecification
-=======
-from eolearn.core.types import FeatureSpec
+from eolearn.core.types import FeatureSpec, FeaturesSpecification
 
 DUMMY_BBOX = BBox((0, 0, 1, 1), CRS(3857))
->>>>>>> b28edd2c
 
 
 @pytest.fixture(name="patch")
