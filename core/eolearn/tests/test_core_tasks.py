"""
Credits:
Copyright (c) 2017-2022 Matej Aleksandrov, Matej Batič, Grega Milčinski, Domagoj Korais, Matic Lubej (Sinergise)
Copyright (c) 2017-2022 Žiga Lukšič, Devis Peressutti, Tomislav Slijepčević, Nejc Vesel, Jovan Višnjić (Sinergise)
Copyright (c) 2017-2022 Anže Zupanc (Sinergise)
Copyright (c) 2019-2020 Jernej Puc, Lojze Žust (Sinergise)
Copyright (c) 2017-2019 Blaž Sovdat, Andrej Burja (Sinergise)

This source code is licensed under the MIT license found in the LICENSE
file in the root directory of this source tree.
"""

import copy
import pickle
from datetime import datetime
from typing import Dict, Iterable, Tuple, Union

import numpy as np
import pytest
from fs.osfs import OSFS
from fs.tempfs import TempFS
from fs_s3fs import S3FS
from numpy.testing import assert_array_equal, assert_equal
from pytest import approx

from sentinelhub import CRS, BBox

from eolearn.core import (
    AddFeatureTask,
    CopyTask,
    CreateEOPatchTask,
    DeepCopyTask,
    DuplicateFeatureTask,
    EOPatch,
    ExtractBandsTask,
    FeatureType,
    InitializeFeatureTask,
    LoadTask,
    MapFeatureTask,
    MergeEOPatchesTask,
    MergeFeatureTask,
    MoveFeatureTask,
    RemoveFeatureTask,
    RenameFeatureTask,
    SaveTask,
    ZipFeatureTask,
)
from eolearn.core.core_tasks import ExplodeBandsTask
from eolearn.core.types import FeatureSpec
<<<<<<< HEAD
=======

DUMMY_BBOX = BBox((0, 0, 1, 1), CRS(3857))
>>>>>>> b28edd2c


@pytest.fixture(name="patch")
def patch_fixture():
    patch = EOPatch()
    patch.data["bands"] = np.arange(2 * 3 * 3 * 2).reshape(2, 3, 3, 2)
    patch.mask_timeless["mask"] = np.arange(3 * 3 * 2).reshape(3, 3, 2)
    patch.scalar["values"] = np.arange(10 * 5).reshape(10, 5)
    patch.timestamp = [
        datetime(2017, 1, 1, 10, 4, 7),
        datetime(2017, 1, 4, 10, 14, 5),
        datetime(2017, 1, 11, 10, 3, 51),
        datetime(2017, 1, 14, 10, 13, 46),
        datetime(2017, 1, 24, 10, 14, 7),
        datetime(2017, 2, 10, 10, 1, 32),
        datetime(2017, 2, 20, 10, 6, 35),
        datetime(2017, 3, 2, 10, 0, 20),
        datetime(2017, 3, 12, 10, 7, 6),
        datetime(2017, 3, 15, 10, 12, 14),
    ]
    patch.bbox = BBox((324.54, 546.45, 955.4, 63.43), CRS(3857))
    patch.meta_info["something"] = np.random.rand(10, 1)
    return patch


def test_copy(patch):
    patch_copy = CopyTask().execute(patch)

    assert patch == patch_copy, "Copied patch is different"

    patch_copy.data["new"] = np.arange(1).reshape(1, 1, 1, 1)
    assert "new" not in patch.data, "Dictionary of features was not copied"

    patch_copy.data["bands"][0, 0, 0, 0] += 1
    assert np.array_equal(patch.data["bands"], patch_copy.data["bands"]), "Data should not be copied"


def test_deepcopy(patch):
    patch_deepcopy = DeepCopyTask().execute(patch)

    assert patch == patch_deepcopy, "Deep copied patch is different"

    patch_deepcopy.data["new"] = np.arange(1).reshape(1, 1, 1, 1)
    assert "new" not in patch.data, "Dictionary of features was not copied"

    patch_deepcopy.data["bands"][0, 0, 0, 0] += 1
    assert not np.array_equal(patch.data["bands"], patch_deepcopy.data["bands"]), "Data should be copied"


def test_partial_copy(patch):
    partial_copy = DeepCopyTask(features=[(FeatureType.MASK_TIMELESS, "mask"), FeatureType.BBOX]).execute(patch)
    expected_patch = EOPatch(mask_timeless=patch.mask_timeless, bbox=patch.bbox)
    assert partial_copy == expected_patch

    partial_deepcopy = DeepCopyTask(features=[FeatureType.TIMESTAMP, (FeatureType.SCALAR, "values")]).execute(patch)
    expected_patch = EOPatch(scalar=patch.scalar, timestamp=patch.timestamp, bbox=patch.bbox)
    assert partial_deepcopy == expected_patch


def test_load_task(test_eopatch_path):
    full_load = LoadTask(test_eopatch_path)
    full_patch = full_load.execute(eopatch_folder=".")
    assert len(full_patch.get_features()) == 30

    partial_load = LoadTask(test_eopatch_path, features=[FeatureType.BBOX, FeatureType.MASK_TIMELESS])
    partial_patch = partial_load.execute(eopatch_folder=".")

    assert FeatureType.BBOX in partial_patch and FeatureType.TIMESTAMP not in partial_patch

    load_more = LoadTask(test_eopatch_path, features=[FeatureType.TIMESTAMP])
    upgraded_partial_patch = load_more.execute(partial_patch, eopatch_folder=".")
    assert FeatureType.BBOX in upgraded_partial_patch and FeatureType.TIMESTAMP in upgraded_partial_patch
    assert FeatureType.DATA not in upgraded_partial_patch


def test_load_nothing():
    load = LoadTask("./some/fake/path")
    eopatch = load.execute(eopatch_folder=None)

    assert eopatch == EOPatch()


def test_save_nothing(patch):
    temp_path = "/some/fake/path"
    with TempFS() as temp_fs:
        save = SaveTask(temp_path, filesystem=temp_fs)
        output = save.execute(patch, eopatch_folder=None)

        assert not temp_fs.exists(temp_path)
        assert output == patch


@pytest.mark.parametrize("filesystem", [OSFS("."), S3FS("s3://fake-bucket/"), TempFS()])
@pytest.mark.parametrize("task_class", [LoadTask, SaveTask])
def test_io_task_pickling(filesystem, task_class):
    task = task_class("/", filesystem=filesystem)

    pickled_task = pickle.dumps(task)
    unpickled_task = pickle.loads(pickled_task)
    assert isinstance(unpickled_task, task_class)


@pytest.mark.parametrize(
    "feature, feature_data",
    [
        ((FeatureType.MASK, "CLOUD MASK"), np.arange(10).reshape(5, 2, 1, 1)),
        ((FeatureType.META_INFO, "something_else"), np.random.rand(10, 1)),
        ((FeatureType.TIMESTAMP, None), [datetime(2022, 1, 1, 10, 4, 7), datetime(2022, 1, 4, 10, 14, 5)]),
    ],
)
def test_add_feature(feature: FeatureSpec, feature_data: np.ndarray) -> None:
    # this test should fail for bbox and timestamps after rework
    patch = EOPatch(bbox=DUMMY_BBOX)
    assert feature not in patch
    patch = AddFeatureTask(feature)(patch, feature_data)

    if isinstance(feature_data, np.ndarray):
        assert_array_equal(patch[feature], feature_data)
    else:
        assert patch[feature] == feature_data


def test_rename_feature(patch: EOPatch) -> None:
    f_type, f_name, f_new_name = FeatureType.DATA, "bands", "new_bands"
    assert (f_type, f_new_name) not in patch
    patch_copy = copy.deepcopy(patch)

    patch = RenameFeatureTask((f_type, f_name, f_new_name))(patch)
    assert_array_equal(patch[(f_type, f_new_name)], patch_copy[(f_type, f_name)])
    assert (f_type, f_name) not in patch, "Feature was not removed from patch. "


@pytest.mark.parametrize("feature", [(FeatureType.DATA, "bands"), (FeatureType.TIMESTAMP, None)])
def test_remove_feature(feature: FeatureSpec, patch: EOPatch) -> None:
    patch_copy = copy.deepcopy(patch)
    assert feature in patch

    patch = RemoveFeatureTask(feature)(patch)
    assert feature not in patch

    del patch_copy[feature]
    assert patch == patch_copy


@pytest.mark.skip
def test_remove_fails(patch: EOPatch) -> None:
    with pytest.raises(ValueError):
        RemoveFeatureTask((FeatureType.BBOX, None))(patch)


def test_duplicate_feature(patch):
    mask_data = np.arange(10).reshape(5, 2, 1, 1)
    feature_name = "MASK1"
    duplicate_name = "MASK2"

    patch = AddFeatureTask((FeatureType.MASK, feature_name))(patch, mask_data)

    duplicate_task = DuplicateFeatureTask((FeatureType.MASK, feature_name, duplicate_name))
    patch = duplicate_task(patch)

    assert duplicate_name in patch.mask, "Feature was not duplicated. Name not found."
    assert id(patch.mask["MASK1"]) == id(patch.mask["MASK2"])
    assert np.array_equal(
        patch.mask[duplicate_name], mask_data
    ), "Feature was not duplicated correctly. Data does not match."

    with pytest.raises(ValueError):
        # Expected a ValueError when creating an already exising feature.
        patch = duplicate_task(patch)

    duplicate_names = {"D1", "D2"}
    feature_list = [(FeatureType.MASK, "MASK1", "D1"), (FeatureType.MASK, "MASK2", "D2")]
    patch = DuplicateFeatureTask(feature_list).execute(patch)

    assert duplicate_names.issubset(patch.mask), "Duplicating multiple features failed."

    patch = DuplicateFeatureTask((FeatureType.MASK, "MASK1", "DEEP"), deep_copy=True)(patch)
    assert id(patch.mask["MASK1"]) != id(patch.mask["DEEP"])
    assert np.array_equal(
        patch.mask["MASK1"], patch.mask["DEEP"]
    ), "Feature was not duplicated correctly. Data does not match."

    # Duplicating MASK1 three times into D3, D4, D5 doesn't work, because EOTask.feature_gen
    # returns a dict containing only ('MASK1', 'D5') duplication

    duplicate_names = {"D3", "D4", "D5"}
    feature_list = [(FeatureType.MASK, "MASK1", new) for new in duplicate_names]
    patch = DuplicateFeatureTask(feature_list).execute(patch)

    assert duplicate_names.issubset(patch.mask), "Duplicating single feature multiple times failed."


def test_initialize_feature(patch):
    patch = DeepCopyTask()(patch)

    init_val = 123
    shape = (5, 10, 10, 3)
    compare_data = np.ones(shape) * init_val

    patch = InitializeFeatureTask((FeatureType.MASK, "test"), shape=shape, init_value=init_val)(patch)
    assert patch.mask["test"].shape == shape
    assert np.array_equal(patch.mask["test"], compare_data)

    with pytest.raises(ValueError):
        # Expected a ValueError when trying to initialize a feature with a wrong shape dimensions.
        patch = InitializeFeatureTask((FeatureType.MASK_TIMELESS, "wrong"), shape=shape, init_value=init_val)(patch)

    init_val = 123
    shape = (10, 10, 3)
    compare_data = np.ones(shape) * init_val

    patch = InitializeFeatureTask((FeatureType.MASK_TIMELESS, "test"), shape=shape, init_value=init_val)(patch)
    assert patch.mask_timeless["test"].shape == shape
    assert np.array_equal(patch.mask_timeless["test"], compare_data)

    with pytest.raises(ValueError):
        # Expected a ValueError when trying to initialize a feature with a wrong shape dimensions.
        patch = InitializeFeatureTask((FeatureType.MASK, "wrong"), shape=shape, init_value=init_val)(patch)

    init_val = 123
    shape = (5, 10, 10, 3)
    compare_data = np.ones(shape) * init_val
    new_names = ("F1", "F2", "F3")

    patch = InitializeFeatureTask({FeatureType.MASK: new_names}, shape=shape, init_value=init_val)(patch)
    assert set(new_names) < set(patch.mask), "Failed to initialize new features from a shape tuple."
    assert all(patch.mask[key].shape == shape for key in new_names)
    assert all(np.array_equal(patch.mask[key], compare_data) for key in new_names)

    patch = InitializeFeatureTask({FeatureType.DATA: new_names}, shape=(FeatureType.DATA, "bands"))(patch)
    assert set(new_names) < set(patch.data), "Failed to initialize new features from an existing feature."
    assert all(patch.data[key].shape == patch.data["bands"].shape for key in new_names)

    with pytest.raises(ValueError):
        InitializeFeatureTask({FeatureType.DATA: new_names}, 1234)


@pytest.mark.parametrize(
    "features, deep",
    [
        ([(FeatureType.DATA, "bands")], False),
        ([(FeatureType.DATA, "bands"), (FeatureType.MASK_TIMELESS, "mask")], True),
        ([(FeatureType.DATA, "bands"), (FeatureType.BBOX, None)], False),
    ],
)
def test_move_feature(features: FeatureSpec, deep: bool, patch: EOPatch) -> None:
    patch_dst = MoveFeatureTask(features, deep_copy=deep)(patch, EOPatch())

    for feat in features:
        assert feat in patch_dst
        assert (id(patch[feat]) == id(patch_dst[feat])) != deep

        if isinstance(patch[feat], np.ndarray):
            assert_array_equal(patch[feat], patch_dst[feat])
        else:
            assert patch[feat] == patch_dst[feat]


@pytest.mark.parametrize("axis", (0, -1))
def test_merge_features(axis):
    patch = EOPatch()

    shape = (10, 5, 5, 3)
    size = np.product(shape)

    shape_timeless = (5, 5, 3)
    size_timeless = np.product(shape_timeless)

    data = [np.random.randint(0, 100, size).reshape(*shape) for _ in range(3)] + [
        np.random.randint(0, 100, size_timeless).reshape(*shape_timeless) for _ in range(2)
    ]

    features = [
        (FeatureType.DATA, "D1"),
        (FeatureType.DATA, "D2"),
        (FeatureType.MASK, "M1"),
        (FeatureType.MASK_TIMELESS, "MTless1"),
        (FeatureType.MASK_TIMELESS, "MTless2"),
    ]

    for feat, dat in zip(features, data):
        patch = AddFeatureTask(feat)(patch, dat)

    patch = MergeFeatureTask(features[:3], (FeatureType.MASK, "merged"), axis=axis)(patch)
    patch = MergeFeatureTask(features[3:], (FeatureType.MASK_TIMELESS, "merged_timeless"), axis=axis)(patch)

    expected = np.concatenate([patch[f] for f in features[:3]], axis=axis)

    assert np.array_equal(patch.mask["merged"], expected)


def test_zip_features(test_eopatch):
    merge = ZipFeatureTask(
        {FeatureType.DATA: ["CLP", "NDVI", "BANDS-S2-L1C"]},  # input features
        (FeatureType.DATA, "MERGED"),  # output feature
        lambda *f: np.concatenate(f, axis=-1),
    )

    patch = merge(test_eopatch)

    expected = np.concatenate([patch.data["CLP"], patch.data["NDVI"], patch.data["BANDS-S2-L1C"]], axis=-1)
    assert np.array_equal(patch.data["MERGED"], expected)

    zip_fail = ZipFeatureTask({FeatureType.DATA: ["CLP", "NDVI"]}, (FeatureType.DATA, "MERGED"))
    with pytest.raises(NotImplementedError):
        zip_fail(patch)


def test_map_features(test_eopatch):
    move = MapFeatureTask(
        {FeatureType.DATA: ["CLP", "NDVI", "BANDS-S2-L1C"]},
        {FeatureType.DATA: ["CLP2", "NDVI2", "BANDS-S2-L1C2"]},
        copy.deepcopy,
    )

    patch = move(test_eopatch)

    assert np.array_equal(patch.data["CLP"], patch.data["CLP2"])
    assert np.array_equal(patch.data["NDVI"], patch.data["NDVI2"])
    assert np.array_equal(patch.data["BANDS-S2-L1C"], patch.data["BANDS-S2-L1C2"])

    assert id(patch.data["CLP"]) != id(patch.data["CLP2"])
    assert id(patch.data["NDVI"]) != id(patch.data["NDVI2"])
    assert id(patch.data["BANDS-S2-L1C"]) != id(patch.data["BANDS-S2-L1C2"])

    map_fail = MapFeatureTask(
        {FeatureType.DATA: ["CLP", "NDVI"]},
        {
            FeatureType.DATA: [
                "CLP2",
                "NDVI2",
            ]
        },
    )
    with pytest.raises(NotImplementedError):
        map_fail(patch)

    f_in, f_out = {FeatureType.DATA: ["CLP", "NDVI"]}, {FeatureType.DATA: ["CLP2"]}
    with pytest.raises(ValueError):
        MapFeatureTask(f_in, f_out)


@pytest.mark.parametrize(
    "feature,  task_input",
    [
        ((FeatureType.DATA, "REFERENCE_SCENES"), {(FeatureType.DATA, "MOVED_BANDS"): [2, 4, 8]}),
        ((FeatureType.DATA, "REFERENCE_SCENES"), {(FeatureType.DATA, "MOVED_BANDS"): [2]}),
        ((FeatureType.DATA, "REFERENCE_SCENES"), {(FeatureType.DATA, "MOVED_BANDS"): (2,)}),
        ((FeatureType.DATA, "REFERENCE_SCENES"), {(FeatureType.DATA, "MOVED_BANDS"): 2}),
        (
            (FeatureType.DATA, "REFERENCE_SCENES"),
            {(FeatureType.DATA, "B01"): [0], (FeatureType.DATA, "B02"): [1], (FeatureType.DATA, "B02 & B03"): [1, 2]},
        ),
        ((FeatureType.DATA, "REFERENCE_SCENES"), {(FeatureType.DATA, "MOVED_BANDS"): []}),
    ],
)
def test_explode_bands(
    test_eopatch: EOPatch,
    feature: FeatureType,
    task_input: Dict[Tuple[FeatureType, str], Union[int, Iterable[int]]],
):
    move_bands = ExplodeBandsTask(feature, task_input)
    patch = move_bands(test_eopatch)
    assert all(new_feature in patch for new_feature in task_input)

    for new_feature, bands in task_input.items():
        if isinstance(bands, int):
            bands = [bands]
        assert_equal(patch[new_feature], test_eopatch[feature][..., bands])


def test_extract_bands(test_eopatch):
    bands = [2, 4, 8]
    move_bands = ExtractBandsTask((FeatureType.DATA, "REFERENCE_SCENES"), (FeatureType.DATA, "MOVED_BANDS"), bands)
    patch = move_bands(test_eopatch)
    assert np.array_equal(patch.data["MOVED_BANDS"], patch.data["REFERENCE_SCENES"][..., bands])

    old_value = patch.data["MOVED_BANDS"][0, 0, 0, 0]
    patch.data["MOVED_BANDS"][0, 0, 0, 0] += 1.0
    assert patch.data["REFERENCE_SCENES"][0, 0, 0, bands[0]] == old_value
    assert old_value + 1.0 == approx(patch.data["MOVED_BANDS"][0, 0, 0, 0])

    bands = [2, 4, 16]
    move_bands = ExtractBandsTask((FeatureType.DATA, "REFERENCE_SCENES"), (FeatureType.DATA, "MOVED_BANDS"), bands)
    with pytest.raises(ValueError):
        move_bands(patch)


def test_create_eopatch():
    data = np.arange(2 * 3 * 3 * 2).reshape(2, 3, 3, 2)
    bbox = BBox((5.60, 52.68, 5.75, 52.63), CRS.WGS84)

    patch = CreateEOPatchTask()(data={"bands": data}, bbox=bbox)
    assert np.array_equal(patch.data["bands"], data)


def test_kwargs():
    patch = EOPatch()
    shape = (3, 5, 5, 2)

    data1 = np.random.randint(0, 5, size=shape)
    data2 = np.random.randint(0, 5, size=shape)

    patch[(FeatureType.DATA, "D1")] = data1
    patch[(FeatureType.DATA, "D2")] = data2

    task0 = MapFeatureTask((FeatureType.DATA, "D1"), (FeatureType.DATA_TIMELESS, "NON_ZERO"), np.count_nonzero, axis=0)

    task1 = MapFeatureTask((FeatureType.DATA, "D1"), (FeatureType.DATA_TIMELESS, "MAX1"), np.max, axis=0)

    task2 = ZipFeatureTask({FeatureType.DATA: ["D1", "D2"]}, (FeatureType.DATA, "MAX2"), np.maximum, dtype=np.float32)

    patch = task0(patch)
    patch = task1(patch)
    patch = task2(patch)

    assert np.array_equal(patch[(FeatureType.DATA_TIMELESS, "NON_ZERO")], np.count_nonzero(data1, axis=0))
    assert np.array_equal(patch[(FeatureType.DATA_TIMELESS, "MAX1")], np.max(data1, axis=0))
    assert np.array_equal(patch[(FeatureType.DATA, "MAX2")], np.maximum(data1, data2))


def test_merge_eopatches(test_eopatch):
    task = MergeEOPatchesTask(time_dependent_op="max", timeless_op="concatenate")

    del test_eopatch.data["REFERENCE_SCENES"]  # wrong time dimension

    task.execute(test_eopatch, test_eopatch, test_eopatch)<|MERGE_RESOLUTION|>--- conflicted
+++ resolved
@@ -47,11 +47,8 @@
 )
 from eolearn.core.core_tasks import ExplodeBandsTask
 from eolearn.core.types import FeatureSpec
-<<<<<<< HEAD
-=======
 
 DUMMY_BBOX = BBox((0, 0, 1, 1), CRS(3857))
->>>>>>> b28edd2c
 
 
 @pytest.fixture(name="patch")
