"""
Credits:
Copyright (c) 2017-2022 Matej Aleksandrov, Matej Batič, Grega Milčinski, Domagoj Korais, Matic Lubej (Sinergise)
Copyright (c) 2017-2022 Žiga Lukšič, Devis Peressutti, Tomislav Slijepčević, Nejc Vesel, Jovan Višnjić (Sinergise)
Copyright (c) 2017-2022 Anže Zupanc (Sinergise)
Copyright (c) 2019-2020 Jernej Puc, Lojze Žust (Sinergise)
Copyright (c) 2017-2019 Blaž Sovdat, Andrej Burja (Sinergise)

This source code is licensed under the MIT license found in the LICENSE
file in the root directory of this source tree.
"""

import copy
import pickle
<<<<<<< HEAD
from typing import Dict, Iterable, List, Tuple, Type, Union
=======
from datetime import datetime
from typing import Dict, Iterable, List, Tuple, Union
>>>>>>> 449a4b5a

import numpy as np
import pytest
from fs.osfs import OSFS
from fs.tempfs import TempFS
from fs_s3fs import S3FS
from numpy.testing import assert_array_equal, assert_equal
from pytest import approx

from sentinelhub import CRS, BBox

from eolearn.core import (
    AddFeatureTask,
    CopyTask,
    CreateEOPatchTask,
    DeepCopyTask,
    DuplicateFeatureTask,
    EOPatch,
    ExtractBandsTask,
    FeatureType,
    InitializeFeatureTask,
    LoadTask,
    MapFeatureTask,
    MergeEOPatchesTask,
    MergeFeatureTask,
    MoveFeatureTask,
    RemoveFeatureTask,
    RenameFeatureTask,
    SaveTask,
    ZipFeatureTask,
)
from eolearn.core.core_tasks import ExplodeBandsTask
<<<<<<< HEAD
from eolearn.core.types import FeatureSpec
=======
from eolearn.core.types import FeatureSpec, FeaturesSpecification

DUMMY_BBOX = BBox((0, 0, 1, 1), CRS(3857))
>>>>>>> 449a4b5a


@pytest.fixture(name="patch")
def patch_fixture() -> EOPatch:
    patch = EOPatch()
    patch.data["bands"] = np.arange(2 * 3 * 3 * 2).reshape(2, 3, 3, 2)
    patch.data["CLP"] = np.arange(2 * 3 * 3 * 1).reshape(2, 3, 3, 1)
    patch.mask_timeless["mask"] = np.arange(3 * 3 * 2).reshape(3, 3, 2)
    patch.scalar["values"] = np.arange(10 * 5).reshape(10, 5)
<<<<<<< HEAD
    patch.scalar["CLOUD_COVERAGE"] = np.ones((10, 5))
    patch.timestamp = [
        datetime.datetime(2017, 1, 1, 10, 4, 7),
        datetime.datetime(2017, 1, 4, 10, 14, 5),
        datetime.datetime(2017, 1, 11, 10, 3, 51),
        datetime.datetime(2017, 1, 14, 10, 13, 46),
        datetime.datetime(2017, 1, 24, 10, 14, 7),
        datetime.datetime(2017, 2, 10, 10, 1, 32),
        datetime.datetime(2017, 2, 20, 10, 6, 35),
        datetime.datetime(2017, 3, 2, 10, 0, 20),
        datetime.datetime(2017, 3, 12, 10, 7, 6),
        datetime.datetime(2017, 3, 15, 10, 12, 14),
=======
    patch.timestamps = [
        datetime(2017, 1, 1, 10, 4, 7),
        datetime(2017, 1, 4, 10, 14, 5),
        datetime(2017, 1, 11, 10, 3, 51),
        datetime(2017, 1, 14, 10, 13, 46),
        datetime(2017, 1, 24, 10, 14, 7),
        datetime(2017, 2, 10, 10, 1, 32),
        datetime(2017, 2, 20, 10, 6, 35),
        datetime(2017, 3, 2, 10, 0, 20),
        datetime(2017, 3, 12, 10, 7, 6),
        datetime(2017, 3, 15, 10, 12, 14),
>>>>>>> 449a4b5a
    ]
    patch.bbox = BBox((324.54, 546.45, 955.4, 63.43), CRS(3857))
    patch.meta_info["something"] = np.random.rand(10, 1)
    return patch


@pytest.mark.parametrize("task", [DeepCopyTask, CopyTask])
def test_copy(task: Type[CopyTask], patch: EOPatch) -> None:
    patch_copy = task().execute(patch)
    assert patch_copy == patch

    patch_copy.data["bands"][0, 0, 0, 0] += 1
    assert (patch_copy != patch) if task == DeepCopyTask else (patch_copy == patch)

    patch_copy.data["new"] = np.arange(1).reshape(1, 1, 1, 1)
    assert "new" not in patch.data


@pytest.mark.parametrize(
    "features",
    [
        [(FeatureType.MASK_TIMELESS, "mask"), (FeatureType.BBOX, None)],
        [(FeatureType.TIMESTAMP, None), (FeatureType.SCALAR, "values")],
    ],
)
@pytest.mark.parametrize("task", [DeepCopyTask, CopyTask])
def test_partial_copy(features: List[FeatureSpec], task: Type[CopyTask], patch: EOPatch) -> None:
    patch_copy = task(features=features)(patch)

    assert set(patch_copy.get_features()) == {(FeatureType.BBOX, None), *features}

<<<<<<< HEAD
    for feature in features:
        if isinstance(patch[feature], np.ndarray):
            assert_array_equal(patch_copy[feature], patch[feature])
        else:
            assert patch_copy[feature] == patch[feature]
=======
    partial_deepcopy = DeepCopyTask(features=[FeatureType.TIMESTAMP, (FeatureType.SCALAR, "values")]).execute(patch)
    expected_patch = EOPatch(scalar=patch.scalar, timestamps=patch.timestamps, bbox=patch.bbox)
    assert partial_deepcopy == expected_patch
>>>>>>> 449a4b5a


def test_load_task(test_eopatch_path):
    full_load = LoadTask(test_eopatch_path)
    full_patch = full_load.execute(eopatch_folder=".")
    assert len(full_patch.get_features()) == 30

    partial_load = LoadTask(test_eopatch_path, features=[FeatureType.BBOX, FeatureType.MASK_TIMELESS])
    partial_patch = partial_load.execute(eopatch_folder=".")

    assert FeatureType.BBOX in partial_patch and FeatureType.TIMESTAMP not in partial_patch

    load_more = LoadTask(test_eopatch_path, features=[FeatureType.TIMESTAMP])
    upgraded_partial_patch = load_more.execute(partial_patch, eopatch_folder=".")
    assert FeatureType.BBOX in upgraded_partial_patch and FeatureType.TIMESTAMP in upgraded_partial_patch
    assert FeatureType.DATA not in upgraded_partial_patch


def test_load_nothing():
    load = LoadTask("./some/fake/path")
    eopatch = load.execute(eopatch_folder=None)

    assert eopatch == EOPatch()


def test_save_nothing(patch):
    temp_path = "/some/fake/path"
    with TempFS() as temp_fs:
        save = SaveTask(temp_path, filesystem=temp_fs)
        output = save.execute(patch, eopatch_folder=None)

        assert not temp_fs.exists(temp_path)
        assert output == patch


@pytest.mark.parametrize("filesystem", [OSFS("."), S3FS("s3://fake-bucket/"), TempFS()])
@pytest.mark.parametrize("task_class", [LoadTask, SaveTask])
def test_io_task_pickling(filesystem, task_class):
    task = task_class("/", filesystem=filesystem)

    pickled_task = pickle.dumps(task)
    unpickled_task = pickle.loads(pickled_task)
    assert isinstance(unpickled_task, task_class)


@pytest.mark.parametrize(
    "feature, feature_data",
    [
        ((FeatureType.MASK, "CLOUD MASK"), np.arange(10).reshape(5, 2, 1, 1)),
        ((FeatureType.META_INFO, "something_else"), np.random.rand(10, 1)),
        ((FeatureType.TIMESTAMP, None), [datetime(2022, 1, 1, 10, 4, 7), datetime(2022, 1, 4, 10, 14, 5)]),
    ],
)
def test_add_feature(feature: FeatureSpec, feature_data: np.ndarray) -> None:
    # this test should fail for bbox and timestamps after rework
    patch = EOPatch(bbox=DUMMY_BBOX)
    assert feature not in patch
    patch = AddFeatureTask(feature)(patch, feature_data)

    if isinstance(feature_data, np.ndarray):
        assert_array_equal(patch[feature], feature_data)
    else:
        assert patch[feature] == feature_data


def test_rename_feature(patch: EOPatch) -> None:
    f_type, f_name, f_new_name = FeatureType.DATA, "bands", "new_bands"
    assert (f_type, f_new_name) not in patch
    patch_copy = copy.deepcopy(patch)

    patch = RenameFeatureTask((f_type, f_name, f_new_name))(patch)
    assert_array_equal(patch[(f_type, f_new_name)], patch_copy[(f_type, f_name)])
    assert (f_type, f_name) not in patch, "Feature was not removed from patch. "


@pytest.mark.parametrize("feature", [(FeatureType.DATA, "bands"), (FeatureType.TIMESTAMP, None)])
def test_remove_feature(feature: FeatureSpec, patch: EOPatch) -> None:
    patch_copy = copy.deepcopy(patch)
    assert feature in patch

    patch = RemoveFeatureTask(feature)(patch)
    assert feature not in patch

    del patch_copy[feature]
    assert patch == patch_copy


@pytest.mark.skip
def test_remove_fails(patch: EOPatch) -> None:
    with pytest.raises(ValueError):
        RemoveFeatureTask((FeatureType.BBOX, None))(patch)


@pytest.mark.parametrize(
    "feature_specification",
    [
        [(FeatureType.DATA, "bands", "bands2")],
        [(FeatureType.DATA, "bands", "bands2"), (FeatureType.MASK_TIMELESS, "mask", "mask2")],
        [(FeatureType.DATA, "bands", f"bands{i}") for i in range(5)],
    ],
)
@pytest.mark.parametrize("deep", [True, False])
def test_duplicate_feature(feature_specification: List[FeaturesSpecification], deep: bool, patch: EOPatch) -> None:
    patch = DuplicateFeatureTask(feature_specification, deep)(patch)

    for f_type, f_name, f_dup_name in feature_specification:
        original_feature = (f_type, f_name)
        duplicated_feature = (f_type, f_dup_name)
        assert duplicated_feature in patch

        original_id = id(patch[original_feature])
        duplicated_id = id(patch[duplicated_feature])
        assert original_id != duplicated_id if deep else original_id == duplicated_id

        assert_array_equal(patch[original_feature], patch[duplicated_feature])


def test_duplicate_feature_fails(patch: EOPatch) -> None:
    with pytest.raises(ValueError):
        # Expected a ValueError when creating an already exising feature.
        DuplicateFeatureTask((FeatureType.DATA, "bands", "bands"))(patch)


def test_initialize_feature(patch):
    patch = DeepCopyTask()(patch)

    init_val = 123
    shape = (5, 10, 10, 3)
    compare_data = np.ones(shape) * init_val

    patch = InitializeFeatureTask((FeatureType.MASK, "test"), shape=shape, init_value=init_val)(patch)
    assert patch.mask["test"].shape == shape
    assert np.array_equal(patch.mask["test"], compare_data)

    with pytest.raises(ValueError):
        # Expected a ValueError when trying to initialize a feature with a wrong shape dimensions.
        patch = InitializeFeatureTask((FeatureType.MASK_TIMELESS, "wrong"), shape=shape, init_value=init_val)(patch)

    init_val = 123
    shape = (10, 10, 3)
    compare_data = np.ones(shape) * init_val

    patch = InitializeFeatureTask((FeatureType.MASK_TIMELESS, "test"), shape=shape, init_value=init_val)(patch)
    assert patch.mask_timeless["test"].shape == shape
    assert np.array_equal(patch.mask_timeless["test"], compare_data)

    with pytest.raises(ValueError):
        # Expected a ValueError when trying to initialize a feature with a wrong shape dimensions.
        patch = InitializeFeatureTask((FeatureType.MASK, "wrong"), shape=shape, init_value=init_val)(patch)

    init_val = 123
    shape = (5, 10, 10, 3)
    compare_data = np.ones(shape) * init_val
    new_names = ("F1", "F2", "F3")

    patch = InitializeFeatureTask({FeatureType.MASK: new_names}, shape=shape, init_value=init_val)(patch)
    assert set(new_names) < set(patch.mask), "Failed to initialize new features from a shape tuple."
    assert all(patch.mask[key].shape == shape for key in new_names)
    assert all(np.array_equal(patch.mask[key], compare_data) for key in new_names)

    patch = InitializeFeatureTask({FeatureType.DATA: new_names}, shape=(FeatureType.DATA, "bands"))(patch)
    assert set(new_names) < set(patch.data), "Failed to initialize new features from an existing feature."
    assert all(patch.data[key].shape == patch.data["bands"].shape for key in new_names)

    with pytest.raises(ValueError):
        InitializeFeatureTask({FeatureType.DATA: new_names}, 1234)


@pytest.mark.parametrize("deep", [True, False])
@pytest.mark.parametrize(
    "features",
    [
        [(FeatureType.DATA, "bands")],
        [(FeatureType.DATA, "bands"), (FeatureType.MASK_TIMELESS, "mask")],
        [(FeatureType.DATA, "bands"), (FeatureType.BBOX, None)],
    ],
)
def test_move_feature(features: FeatureSpec, deep: bool, patch: EOPatch) -> None:
    patch_dst = MoveFeatureTask(features, deep_copy=deep)(patch, EOPatch(bbox=DUMMY_BBOX))

    for feat in features:
        assert feat in patch_dst

        original_id = id(patch[feat])
        duplicated_id = id(patch_dst[feat])
        assert original_id != duplicated_id if deep else original_id == duplicated_id

        if isinstance(patch[feat], np.ndarray):
            assert_array_equal(patch[feat], patch_dst[feat])
        else:
            assert patch[feat] == patch_dst[feat]


@pytest.mark.parametrize("axis", (0, -1))
def test_merge_features(axis):
    patch = EOPatch()

    shape = (10, 5, 5, 3)
    size = np.product(shape)

    shape_timeless = (5, 5, 3)
    size_timeless = np.product(shape_timeless)

    data = [np.random.randint(0, 100, size).reshape(*shape) for _ in range(3)] + [
        np.random.randint(0, 100, size_timeless).reshape(*shape_timeless) for _ in range(2)
    ]

    features = [
        (FeatureType.DATA, "D1"),
        (FeatureType.DATA, "D2"),
        (FeatureType.MASK, "M1"),
        (FeatureType.MASK_TIMELESS, "MTless1"),
        (FeatureType.MASK_TIMELESS, "MTless2"),
    ]

    for feat, dat in zip(features, data):
        patch = AddFeatureTask(feat)(patch, dat)

    patch = MergeFeatureTask(features[:3], (FeatureType.MASK, "merged"), axis=axis)(patch)
    patch = MergeFeatureTask(features[3:], (FeatureType.MASK_TIMELESS, "merged_timeless"), axis=axis)(patch)

    expected = np.concatenate([patch[f] for f in features[:3]], axis=axis)

    assert np.array_equal(patch.mask["merged"], expected)


def test_zip_features(test_eopatch):
    merge = ZipFeatureTask(
        {FeatureType.DATA: ["CLP", "NDVI", "BANDS-S2-L1C"]},  # input features
        (FeatureType.DATA, "MERGED"),  # output feature
        lambda *f: np.concatenate(f, axis=-1),
    )

    patch = merge(test_eopatch)

    expected = np.concatenate([patch.data["CLP"], patch.data["NDVI"], patch.data["BANDS-S2-L1C"]], axis=-1)
    assert np.array_equal(patch.data["MERGED"], expected)

    zip_fail = ZipFeatureTask({FeatureType.DATA: ["CLP", "NDVI"]}, (FeatureType.DATA, "MERGED"))
    with pytest.raises(NotImplementedError):
        zip_fail(patch)


def test_map_features(test_eopatch):
    move = MapFeatureTask(
        {FeatureType.DATA: ["CLP", "NDVI", "BANDS-S2-L1C"]},
        {FeatureType.DATA: ["CLP2", "NDVI2", "BANDS-S2-L1C2"]},
        copy.deepcopy,
    )

    patch = move(test_eopatch)

    assert np.array_equal(patch.data["CLP"], patch.data["CLP2"])
    assert np.array_equal(patch.data["NDVI"], patch.data["NDVI2"])
    assert np.array_equal(patch.data["BANDS-S2-L1C"], patch.data["BANDS-S2-L1C2"])

    assert id(patch.data["CLP"]) != id(patch.data["CLP2"])
    assert id(patch.data["NDVI"]) != id(patch.data["NDVI2"])
    assert id(patch.data["BANDS-S2-L1C"]) != id(patch.data["BANDS-S2-L1C2"])

    map_fail = MapFeatureTask(
        {FeatureType.DATA: ["CLP", "NDVI"]},
        {
            FeatureType.DATA: [
                "CLP2",
                "NDVI2",
            ]
        },
    )
    with pytest.raises(NotImplementedError):
        map_fail(patch)

    f_in, f_out = {FeatureType.DATA: ["CLP", "NDVI"]}, {FeatureType.DATA: ["CLP2"]}
    with pytest.raises(ValueError):
        MapFeatureTask(f_in, f_out)


@pytest.mark.parametrize(
    "feature,  task_input",
    [
        ((FeatureType.DATA, "REFERENCE_SCENES"), {(FeatureType.DATA, "MOVED_BANDS"): [2, 4, 8]}),
        ((FeatureType.DATA, "REFERENCE_SCENES"), {(FeatureType.DATA, "MOVED_BANDS"): [2]}),
        ((FeatureType.DATA, "REFERENCE_SCENES"), {(FeatureType.DATA, "MOVED_BANDS"): (2,)}),
        ((FeatureType.DATA, "REFERENCE_SCENES"), {(FeatureType.DATA, "MOVED_BANDS"): 2}),
        (
            (FeatureType.DATA, "REFERENCE_SCENES"),
            {(FeatureType.DATA, "B01"): [0], (FeatureType.DATA, "B02"): [1], (FeatureType.DATA, "B02 & B03"): [1, 2]},
        ),
        ((FeatureType.DATA, "REFERENCE_SCENES"), {(FeatureType.DATA, "MOVED_BANDS"): []}),
    ],
)
def test_explode_bands(
    test_eopatch: EOPatch,
    feature: FeatureType,
    task_input: Dict[Tuple[FeatureType, str], Union[int, Iterable[int]]],
):
    move_bands = ExplodeBandsTask(feature, task_input)
    patch = move_bands(test_eopatch)
    assert all(new_feature in patch for new_feature in task_input)

    for new_feature, bands in task_input.items():
        if isinstance(bands, int):
            bands = [bands]
        assert_equal(patch[new_feature], test_eopatch[feature][..., bands])


def test_extract_bands(test_eopatch):
    bands = [2, 4, 8]
    move_bands = ExtractBandsTask((FeatureType.DATA, "REFERENCE_SCENES"), (FeatureType.DATA, "MOVED_BANDS"), bands)
    patch = move_bands(test_eopatch)
    assert np.array_equal(patch.data["MOVED_BANDS"], patch.data["REFERENCE_SCENES"][..., bands])

    old_value = patch.data["MOVED_BANDS"][0, 0, 0, 0]
    patch.data["MOVED_BANDS"][0, 0, 0, 0] += 1.0
    assert patch.data["REFERENCE_SCENES"][0, 0, 0, bands[0]] == old_value
    assert old_value + 1.0 == approx(patch.data["MOVED_BANDS"][0, 0, 0, 0])

    bands = [2, 4, 16]
    move_bands = ExtractBandsTask((FeatureType.DATA, "REFERENCE_SCENES"), (FeatureType.DATA, "MOVED_BANDS"), bands)
    with pytest.raises(ValueError):
        move_bands(patch)


def test_create_eopatch():
    data = np.arange(2 * 3 * 3 * 2).reshape(2, 3, 3, 2)
    bbox = BBox((5.60, 52.68, 5.75, 52.63), CRS.WGS84)

    patch = CreateEOPatchTask()(data={"bands": data}, bbox=bbox)
    assert np.array_equal(patch.data["bands"], data)


def test_kwargs():
    patch = EOPatch()
    shape = (3, 5, 5, 2)

    data1 = np.random.randint(0, 5, size=shape)
    data2 = np.random.randint(0, 5, size=shape)

    patch[(FeatureType.DATA, "D1")] = data1
    patch[(FeatureType.DATA, "D2")] = data2

    task0 = MapFeatureTask((FeatureType.DATA, "D1"), (FeatureType.DATA_TIMELESS, "NON_ZERO"), np.count_nonzero, axis=0)

    task1 = MapFeatureTask((FeatureType.DATA, "D1"), (FeatureType.DATA_TIMELESS, "MAX1"), np.max, axis=0)

    task2 = ZipFeatureTask({FeatureType.DATA: ["D1", "D2"]}, (FeatureType.DATA, "MAX2"), np.maximum, dtype=np.float32)

    patch = task0(patch)
    patch = task1(patch)
    patch = task2(patch)

    assert np.array_equal(patch[(FeatureType.DATA_TIMELESS, "NON_ZERO")], np.count_nonzero(data1, axis=0))
    assert np.array_equal(patch[(FeatureType.DATA_TIMELESS, "MAX1")], np.max(data1, axis=0))
    assert np.array_equal(patch[(FeatureType.DATA, "MAX2")], np.maximum(data1, data2))


def test_merge_eopatches(test_eopatch):
    task = MergeEOPatchesTask(time_dependent_op="max", timeless_op="concatenate")

    del test_eopatch.data["REFERENCE_SCENES"]  # wrong time dimension

    task.execute(test_eopatch, test_eopatch, test_eopatch)<|MERGE_RESOLUTION|>--- conflicted
+++ resolved
@@ -12,12 +12,8 @@
 
 import copy
 import pickle
-<<<<<<< HEAD
+from datetime import datetime
 from typing import Dict, Iterable, List, Tuple, Type, Union
-=======
-from datetime import datetime
-from typing import Dict, Iterable, List, Tuple, Union
->>>>>>> 449a4b5a
 
 import numpy as np
 import pytest
@@ -50,13 +46,9 @@
     ZipFeatureTask,
 )
 from eolearn.core.core_tasks import ExplodeBandsTask
-<<<<<<< HEAD
-from eolearn.core.types import FeatureSpec
-=======
 from eolearn.core.types import FeatureSpec, FeaturesSpecification
 
 DUMMY_BBOX = BBox((0, 0, 1, 1), CRS(3857))
->>>>>>> 449a4b5a
 
 
 @pytest.fixture(name="patch")
@@ -66,20 +58,7 @@
     patch.data["CLP"] = np.arange(2 * 3 * 3 * 1).reshape(2, 3, 3, 1)
     patch.mask_timeless["mask"] = np.arange(3 * 3 * 2).reshape(3, 3, 2)
     patch.scalar["values"] = np.arange(10 * 5).reshape(10, 5)
-<<<<<<< HEAD
     patch.scalar["CLOUD_COVERAGE"] = np.ones((10, 5))
-    patch.timestamp = [
-        datetime.datetime(2017, 1, 1, 10, 4, 7),
-        datetime.datetime(2017, 1, 4, 10, 14, 5),
-        datetime.datetime(2017, 1, 11, 10, 3, 51),
-        datetime.datetime(2017, 1, 14, 10, 13, 46),
-        datetime.datetime(2017, 1, 24, 10, 14, 7),
-        datetime.datetime(2017, 2, 10, 10, 1, 32),
-        datetime.datetime(2017, 2, 20, 10, 6, 35),
-        datetime.datetime(2017, 3, 2, 10, 0, 20),
-        datetime.datetime(2017, 3, 12, 10, 7, 6),
-        datetime.datetime(2017, 3, 15, 10, 12, 14),
-=======
     patch.timestamps = [
         datetime(2017, 1, 1, 10, 4, 7),
         datetime(2017, 1, 4, 10, 14, 5),
@@ -91,7 +70,6 @@
         datetime(2017, 3, 2, 10, 0, 20),
         datetime(2017, 3, 12, 10, 7, 6),
         datetime(2017, 3, 15, 10, 12, 14),
->>>>>>> 449a4b5a
     ]
     patch.bbox = BBox((324.54, 546.45, 955.4, 63.43), CRS(3857))
     patch.meta_info["something"] = np.random.rand(10, 1)
@@ -123,17 +101,11 @@
 
     assert set(patch_copy.get_features()) == {(FeatureType.BBOX, None), *features}
 
-<<<<<<< HEAD
     for feature in features:
         if isinstance(patch[feature], np.ndarray):
             assert_array_equal(patch_copy[feature], patch[feature])
         else:
             assert patch_copy[feature] == patch[feature]
-=======
-    partial_deepcopy = DeepCopyTask(features=[FeatureType.TIMESTAMP, (FeatureType.SCALAR, "values")]).execute(patch)
-    expected_patch = EOPatch(scalar=patch.scalar, timestamps=patch.timestamps, bbox=patch.bbox)
-    assert partial_deepcopy == expected_patch
->>>>>>> 449a4b5a
 
 
 def test_load_task(test_eopatch_path):
