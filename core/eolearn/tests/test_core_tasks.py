"""
Credits:
Copyright (c) 2017-2022 Matej Aleksandrov, Matej Batič, Grega Milčinski, Domagoj Korais, Matic Lubej (Sinergise)
Copyright (c) 2017-2022 Žiga Lukšič, Devis Peressutti, Tomislav Slijepčević, Nejc Vesel, Jovan Višnjić (Sinergise)
Copyright (c) 2017-2022 Anže Zupanc (Sinergise)
Copyright (c) 2019-2020 Jernej Puc, Lojze Žust (Sinergise)
Copyright (c) 2017-2019 Blaž Sovdat, Andrej Burja (Sinergise)

This source code is licensed under the MIT license found in the LICENSE
file in the root directory of this source tree.
"""

import copy
import pickle
from datetime import datetime
from typing import Any, Dict, Iterable, List, Tuple, Union

import numpy as np
import pytest
from fs.osfs import OSFS
from fs.tempfs import TempFS
from fs_s3fs import S3FS
from numpy.testing import assert_array_equal, assert_equal
from pytest import approx

from sentinelhub import CRS, BBox

from eolearn.core import (
    AddFeatureTask,
    CopyTask,
    CreateEOPatchTask,
    DeepCopyTask,
    DuplicateFeatureTask,
    EOPatch,
    ExtractBandsTask,
    FeatureType,
    InitializeFeatureTask,
    LoadTask,
    MapFeatureTask,
    MergeEOPatchesTask,
    MergeFeatureTask,
    MoveFeatureTask,
    RemoveFeatureTask,
    RenameFeatureTask,
    SaveTask,
    ZipFeatureTask,
)
from eolearn.core.core_tasks import ExplodeBandsTask
from eolearn.core.types import FeatureRenameSpec, FeatureSpec

DUMMY_BBOX = BBox((0, 0, 1, 1), CRS(3857))


@pytest.fixture(name="patch")
def patch_fixture():
    patch = EOPatch()
    patch.data["bands"] = np.arange(2 * 3 * 3 * 2).reshape(2, 3, 3, 2)
    patch.data["CLP"] = np.arange(2 * 3 * 3 * 1).reshape(2, 3, 3, 1)
    patch.mask["CLM"] = np.arange(2 * 3 * 3 * 1).reshape(2, 3, 3, 1)
    patch.mask["CLM_S2C"] = np.arange(2 * 3 * 3 * 1).reshape(2, 3, 3, 1)
    patch.mask_timeless["mask"] = np.arange(3 * 3 * 2).reshape(3, 3, 2)
    patch.mask_timeless["LULC"] = np.arange(3 * 3 * 1).reshape(3, 3, 1)
    patch.scalar["values"] = np.arange(10 * 5).reshape(10, 5)
<<<<<<< HEAD
    patch.scalar["CLOUD_COVERAGE"] = np.ones((10, 5))
    patch.timestamp = [
=======
    patch.timestamps = [
>>>>>>> f35d38c8
        datetime(2017, 1, 1, 10, 4, 7),
        datetime(2017, 1, 4, 10, 14, 5),
        datetime(2017, 1, 11, 10, 3, 51),
        datetime(2017, 1, 14, 10, 13, 46),
        datetime(2017, 1, 24, 10, 14, 7),
        datetime(2017, 2, 10, 10, 1, 32),
        datetime(2017, 2, 20, 10, 6, 35),
        datetime(2017, 3, 2, 10, 0, 20),
        datetime(2017, 3, 12, 10, 7, 6),
        datetime(2017, 3, 15, 10, 12, 14),
    ]
    patch.bbox = BBox((324.54, 546.45, 955.4, 63.43), CRS(3857))
    patch.meta_info["something"] = np.random.rand(10, 1)
    return patch


def test_copy(patch):
    patch_copy = CopyTask().execute(patch)

    assert patch == patch_copy, "Copied patch is different"

    patch_copy.data["new"] = np.arange(1).reshape(1, 1, 1, 1)
    assert "new" not in patch.data, "Dictionary of features was not copied"

    patch_copy.data["bands"][0, 0, 0, 0] += 1
    assert np.array_equal(patch.data["bands"], patch_copy.data["bands"]), "Data should not be copied"


def test_deepcopy(patch):
    patch_deepcopy = DeepCopyTask().execute(patch)

    assert patch == patch_deepcopy, "Deep copied patch is different"

    patch_deepcopy.data["new"] = np.arange(1).reshape(1, 1, 1, 1)
    assert "new" not in patch.data, "Dictionary of features was not copied"

    patch_deepcopy.data["bands"][0, 0, 0, 0] += 1
    assert not np.array_equal(patch.data["bands"], patch_deepcopy.data["bands"]), "Data should be copied"


def test_partial_copy(patch):
    partial_copy = DeepCopyTask(features=[(FeatureType.MASK_TIMELESS, "mask"), FeatureType.BBOX]).execute(patch)
    expected_patch = EOPatch(mask_timeless=patch.mask_timeless, bbox=patch.bbox)
    assert partial_copy == expected_patch

    partial_deepcopy = DeepCopyTask(features=[FeatureType.TIMESTAMP, (FeatureType.SCALAR, "values")]).execute(patch)
    expected_patch = EOPatch(scalar=patch.scalar, timestamps=patch.timestamps, bbox=patch.bbox)
    assert partial_deepcopy == expected_patch


def test_load_task(test_eopatch_path):
    full_load = LoadTask(test_eopatch_path)
    full_patch = full_load.execute(eopatch_folder=".")
    assert len(full_patch.get_features()) == 30

    partial_load = LoadTask(test_eopatch_path, features=[FeatureType.BBOX, FeatureType.MASK_TIMELESS])
    partial_patch = partial_load.execute(eopatch_folder=".")

    assert FeatureType.BBOX in partial_patch and FeatureType.TIMESTAMP not in partial_patch

    load_more = LoadTask(test_eopatch_path, features=[FeatureType.TIMESTAMP])
    upgraded_partial_patch = load_more.execute(partial_patch, eopatch_folder=".")
    assert FeatureType.BBOX in upgraded_partial_patch and FeatureType.TIMESTAMP in upgraded_partial_patch
    assert FeatureType.DATA not in upgraded_partial_patch


def test_load_nothing():
    load = LoadTask("./some/fake/path")
    eopatch = load.execute(eopatch_folder=None)

    assert eopatch == EOPatch()


def test_save_nothing(patch):
    temp_path = "/some/fake/path"
    with TempFS() as temp_fs:
        save = SaveTask(temp_path, filesystem=temp_fs)
        output = save.execute(patch, eopatch_folder=None)

        assert not temp_fs.exists(temp_path)
        assert output == patch


@pytest.mark.parametrize("filesystem", [OSFS("."), S3FS("s3://fake-bucket/"), TempFS()])
@pytest.mark.parametrize("task_class", [LoadTask, SaveTask])
def test_io_task_pickling(filesystem, task_class):
    task = task_class("/", filesystem=filesystem)

    pickled_task = pickle.dumps(task)
    unpickled_task = pickle.loads(pickled_task)
    assert isinstance(unpickled_task, task_class)


@pytest.mark.parametrize(
    "feature, feature_data",
    [
        ((FeatureType.MASK, "CLOUD MASK"), np.arange(10).reshape(5, 2, 1, 1)),
        ((FeatureType.META_INFO, "something_else"), np.random.rand(10, 1)),
        ((FeatureType.TIMESTAMP, None), [datetime(2022, 1, 1, 10, 4, 7), datetime(2022, 1, 4, 10, 14, 5)]),
    ],
)
def test_add_feature(feature: FeatureSpec, feature_data: Any) -> None:
    # this test should fail for bbox and timestamps after rework
    patch = EOPatch(bbox=DUMMY_BBOX)
    assert feature not in patch
    patch = AddFeatureTask(feature)(patch, feature_data)

    if isinstance(feature_data, np.ndarray):
        assert_array_equal(patch[feature], feature_data)
    else:
        assert patch[feature] == feature_data


def test_rename_feature(patch: EOPatch) -> None:
    f_type, f_name, f_new_name = FeatureType.DATA, "bands", "new_bands"
    assert (f_type, f_new_name) not in patch
    patch_copy = copy.deepcopy(patch)

    patch = RenameFeatureTask((f_type, f_name, f_new_name))(patch)
    assert_array_equal(patch[(f_type, f_new_name)], patch_copy[(f_type, f_name)])
    assert (f_type, f_name) not in patch, "Feature was not removed from patch. "


@pytest.mark.parametrize("feature", [(FeatureType.DATA, "bands"), (FeatureType.TIMESTAMP, None)])
def test_remove_feature(feature: FeatureSpec, patch: EOPatch) -> None:
    patch_copy = copy.deepcopy(patch)
    assert feature in patch

    patch = RemoveFeatureTask(feature)(patch)
    assert feature not in patch

    del patch_copy[feature]
    assert patch == patch_copy


@pytest.mark.skip
def test_remove_fails(patch: EOPatch) -> None:
    with pytest.raises(ValueError):
        RemoveFeatureTask((FeatureType.BBOX, None))(patch)


@pytest.mark.parametrize(
    "feature_specification",
    [
        [(FeatureType.DATA, "bands", "bands2")],
        [(FeatureType.DATA, "bands", "bands2"), (FeatureType.MASK_TIMELESS, "mask", "mask2")],
        [(FeatureType.DATA, "bands", f"bands{i}") for i in range(5)],
    ],
)
@pytest.mark.parametrize("deep", [True, False])
def test_duplicate_feature(feature_specification: List[FeatureRenameSpec], deep: bool, patch: EOPatch) -> None:
    patch = DuplicateFeatureTask(feature_specification, deep)(patch)

    for f_type, f_name, f_dup_name in feature_specification:
        original_feature = (f_type, f_name)
        duplicated_feature = (f_type, f_dup_name)
        assert duplicated_feature in patch

        original_id = id(patch[original_feature])
        duplicated_id = id(patch[duplicated_feature])
        assert original_id != duplicated_id if deep else original_id == duplicated_id

        assert_array_equal(patch[original_feature], patch[duplicated_feature])


def test_duplicate_feature_fails(patch: EOPatch) -> None:
    with pytest.raises(ValueError):
        # Expected a ValueError when creating an already exising feature.
        DuplicateFeatureTask((FeatureType.DATA, "bands", "bands"))(patch)


def test_initialize_feature(patch):
    patch = DeepCopyTask()(patch)

    init_val = 123
    shape = (5, 10, 10, 3)
    compare_data = np.ones(shape) * init_val

    patch = InitializeFeatureTask((FeatureType.MASK, "test"), shape=shape, init_value=init_val)(patch)
    assert patch.mask["test"].shape == shape
    assert np.array_equal(patch.mask["test"], compare_data)

    with pytest.raises(ValueError):
        # Expected a ValueError when trying to initialize a feature with a wrong shape dimensions.
        patch = InitializeFeatureTask((FeatureType.MASK_TIMELESS, "wrong"), shape=shape, init_value=init_val)(patch)

    init_val = 123
    shape = (10, 10, 3)
    compare_data = np.ones(shape) * init_val

    patch = InitializeFeatureTask((FeatureType.MASK_TIMELESS, "test"), shape=shape, init_value=init_val)(patch)
    assert patch.mask_timeless["test"].shape == shape
    assert np.array_equal(patch.mask_timeless["test"], compare_data)

    with pytest.raises(ValueError):
        # Expected a ValueError when trying to initialize a feature with a wrong shape dimensions.
        patch = InitializeFeatureTask((FeatureType.MASK, "wrong"), shape=shape, init_value=init_val)(patch)

    init_val = 123
    shape = (5, 10, 10, 3)
    compare_data = np.ones(shape) * init_val
    new_names = ("F1", "F2", "F3")

    patch = InitializeFeatureTask({FeatureType.MASK: new_names}, shape=shape, init_value=init_val)(patch)
    assert set(new_names) < set(patch.mask), "Failed to initialize new features from a shape tuple."
    assert all(patch.mask[key].shape == shape for key in new_names)
    assert all(np.array_equal(patch.mask[key], compare_data) for key in new_names)

    patch = InitializeFeatureTask({FeatureType.DATA: new_names}, shape=(FeatureType.DATA, "bands"))(patch)
    assert set(new_names) < set(patch.data), "Failed to initialize new features from an existing feature."
    assert all(patch.data[key].shape == patch.data["bands"].shape for key in new_names)

    with pytest.raises(ValueError):
        InitializeFeatureTask({FeatureType.DATA: new_names}, 1234)


@pytest.mark.parametrize("deep", [True, False])
@pytest.mark.parametrize(
    "features",
    [
        [(FeatureType.DATA, "bands")],
        [(FeatureType.DATA, "bands"), (FeatureType.MASK_TIMELESS, "mask")],
        [(FeatureType.DATA, "bands"), (FeatureType.BBOX, None)],
    ],
)
def test_move_feature(features: FeatureSpec, deep: bool, patch: EOPatch) -> None:
    patch_dst = MoveFeatureTask(features, deep_copy=deep)(patch, EOPatch(bbox=DUMMY_BBOX))

    for feat in features:
        assert feat in patch_dst

        original_id = id(patch[feat])
        duplicated_id = id(patch_dst[feat])
        assert original_id != duplicated_id if deep else original_id == duplicated_id

        if isinstance(patch[feat], np.ndarray):
            assert_array_equal(patch[feat], patch_dst[feat])
        else:
            assert patch[feat] == patch_dst[feat]


@pytest.mark.parametrize(
    "features_to_merge, feature, axis",
    [
        ([(FeatureType.DATA, "bands")], (FeatureType.DATA, "merged"), 0),
        ([(FeatureType.DATA, "bands"), (FeatureType.DATA, "CLP")], (FeatureType.DATA, "merged"), -1),
        ([(FeatureType.MASK, "CLM"), (FeatureType.MASK, "CLM_S2C")], (FeatureType.MASK, "merged"), 0),
        (
            [(FeatureType.MASK_TIMELESS, "mask"), (FeatureType.MASK_TIMELESS, "LULC")],
            (FeatureType.MASK_TIMELESS, "merged_timeless"),
            -1,
        ),
    ],
)
def test_merge_features(axis: int, features_to_merge: List[FeatureSpec], feature: FeatureSpec, patch: EOPatch) -> None:
    patch = MergeFeatureTask(features_to_merge, feature, axis=axis)(patch)
    expected = np.concatenate([patch[f] for f in features_to_merge], axis=axis)

    assert_array_equal(patch[feature], expected)


def test_zip_features(test_eopatch):
    merge = ZipFeatureTask(
        {FeatureType.DATA: ["CLP", "NDVI", "BANDS-S2-L1C"]},  # input features
        (FeatureType.DATA, "MERGED"),  # output feature
        lambda *f: np.concatenate(f, axis=-1),
    )

    patch = merge(test_eopatch)

    expected = np.concatenate([patch.data["CLP"], patch.data["NDVI"], patch.data["BANDS-S2-L1C"]], axis=-1)
    assert np.array_equal(patch.data["MERGED"], expected)

    zip_fail = ZipFeatureTask({FeatureType.DATA: ["CLP", "NDVI"]}, (FeatureType.DATA, "MERGED"))
    with pytest.raises(NotImplementedError):
        zip_fail(patch)


def test_map_features(test_eopatch):
    move = MapFeatureTask(
        {FeatureType.DATA: ["CLP", "NDVI", "BANDS-S2-L1C"]},
        {FeatureType.DATA: ["CLP2", "NDVI2", "BANDS-S2-L1C2"]},
        copy.deepcopy,
    )

    patch = move(test_eopatch)

    assert np.array_equal(patch.data["CLP"], patch.data["CLP2"])
    assert np.array_equal(patch.data["NDVI"], patch.data["NDVI2"])
    assert np.array_equal(patch.data["BANDS-S2-L1C"], patch.data["BANDS-S2-L1C2"])

    assert id(patch.data["CLP"]) != id(patch.data["CLP2"])
    assert id(patch.data["NDVI"]) != id(patch.data["NDVI2"])
    assert id(patch.data["BANDS-S2-L1C"]) != id(patch.data["BANDS-S2-L1C2"])

    map_fail = MapFeatureTask(
        {FeatureType.DATA: ["CLP", "NDVI"]},
        {
            FeatureType.DATA: [
                "CLP2",
                "NDVI2",
            ]
        },
    )
    with pytest.raises(NotImplementedError):
        map_fail(patch)

    f_in, f_out = {FeatureType.DATA: ["CLP", "NDVI"]}, {FeatureType.DATA: ["CLP2"]}
    with pytest.raises(ValueError):
        MapFeatureTask(f_in, f_out)


@pytest.mark.parametrize(
    "feature,  task_input",
    [
        ((FeatureType.DATA, "REFERENCE_SCENES"), {(FeatureType.DATA, "MOVED_BANDS"): [2, 4, 8]}),
        ((FeatureType.DATA, "REFERENCE_SCENES"), {(FeatureType.DATA, "MOVED_BANDS"): [2]}),
        ((FeatureType.DATA, "REFERENCE_SCENES"), {(FeatureType.DATA, "MOVED_BANDS"): (2,)}),
        ((FeatureType.DATA, "REFERENCE_SCENES"), {(FeatureType.DATA, "MOVED_BANDS"): 2}),
        (
            (FeatureType.DATA, "REFERENCE_SCENES"),
            {(FeatureType.DATA, "B01"): [0], (FeatureType.DATA, "B02"): [1], (FeatureType.DATA, "B02 & B03"): [1, 2]},
        ),
        ((FeatureType.DATA, "REFERENCE_SCENES"), {(FeatureType.DATA, "MOVED_BANDS"): []}),
    ],
)
def test_explode_bands(
    test_eopatch: EOPatch,
    feature: FeatureType,
    task_input: Dict[Tuple[FeatureType, str], Union[int, Iterable[int]]],
):
    move_bands = ExplodeBandsTask(feature, task_input)
    patch = move_bands(test_eopatch)
    assert all(new_feature in patch for new_feature in task_input)

    for new_feature, bands in task_input.items():
        if isinstance(bands, int):
            bands = [bands]
        assert_equal(patch[new_feature], test_eopatch[feature][..., bands])


def test_extract_bands(test_eopatch):
    bands = [2, 4, 8]
    move_bands = ExtractBandsTask((FeatureType.DATA, "REFERENCE_SCENES"), (FeatureType.DATA, "MOVED_BANDS"), bands)
    patch = move_bands(test_eopatch)
    assert np.array_equal(patch.data["MOVED_BANDS"], patch.data["REFERENCE_SCENES"][..., bands])

    old_value = patch.data["MOVED_BANDS"][0, 0, 0, 0]
    patch.data["MOVED_BANDS"][0, 0, 0, 0] += 1.0
    assert patch.data["REFERENCE_SCENES"][0, 0, 0, bands[0]] == old_value
    assert old_value + 1.0 == approx(patch.data["MOVED_BANDS"][0, 0, 0, 0])

    bands = [2, 4, 16]
    move_bands = ExtractBandsTask((FeatureType.DATA, "REFERENCE_SCENES"), (FeatureType.DATA, "MOVED_BANDS"), bands)
    with pytest.raises(ValueError):
        move_bands(patch)


def test_create_eopatch():
    data = np.arange(2 * 3 * 3 * 2).reshape(2, 3, 3, 2)
    bbox = BBox((5.60, 52.68, 5.75, 52.63), CRS.WGS84)

    patch = CreateEOPatchTask()(data={"bands": data}, bbox=bbox)
    assert np.array_equal(patch.data["bands"], data)


def test_kwargs():
    patch = EOPatch()
    shape = (3, 5, 5, 2)

    data1 = np.random.randint(0, 5, size=shape)
    data2 = np.random.randint(0, 5, size=shape)

    patch[(FeatureType.DATA, "D1")] = data1
    patch[(FeatureType.DATA, "D2")] = data2

    task0 = MapFeatureTask((FeatureType.DATA, "D1"), (FeatureType.DATA_TIMELESS, "NON_ZERO"), np.count_nonzero, axis=0)

    task1 = MapFeatureTask((FeatureType.DATA, "D1"), (FeatureType.DATA_TIMELESS, "MAX1"), np.max, axis=0)

    task2 = ZipFeatureTask({FeatureType.DATA: ["D1", "D2"]}, (FeatureType.DATA, "MAX2"), np.maximum, dtype=np.float32)

    patch = task0(patch)
    patch = task1(patch)
    patch = task2(patch)

    assert np.array_equal(patch[(FeatureType.DATA_TIMELESS, "NON_ZERO")], np.count_nonzero(data1, axis=0))
    assert np.array_equal(patch[(FeatureType.DATA_TIMELESS, "MAX1")], np.max(data1, axis=0))
    assert np.array_equal(patch[(FeatureType.DATA, "MAX2")], np.maximum(data1, data2))


def test_merge_eopatches(test_eopatch):
    task = MergeEOPatchesTask(time_dependent_op="max", timeless_op="concatenate")

    del test_eopatch.data["REFERENCE_SCENES"]  # wrong time dimension

    task.execute(test_eopatch, test_eopatch, test_eopatch)<|MERGE_RESOLUTION|>--- conflicted
+++ resolved
@@ -61,12 +61,8 @@
     patch.mask_timeless["mask"] = np.arange(3 * 3 * 2).reshape(3, 3, 2)
     patch.mask_timeless["LULC"] = np.arange(3 * 3 * 1).reshape(3, 3, 1)
     patch.scalar["values"] = np.arange(10 * 5).reshape(10, 5)
-<<<<<<< HEAD
     patch.scalar["CLOUD_COVERAGE"] = np.ones((10, 5))
-    patch.timestamp = [
-=======
     patch.timestamps = [
->>>>>>> f35d38c8
         datetime(2017, 1, 1, 10, 4, 7),
         datetime(2017, 1, 4, 10, 14, 5),
         datetime(2017, 1, 11, 10, 3, 51),
