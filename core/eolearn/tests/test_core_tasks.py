"""
Credits:
Copyright (c) 2017-2022 Matej Aleksandrov, Matej Batič, Grega Milčinski, Domagoj Korais, Matic Lubej (Sinergise)
Copyright (c) 2017-2022 Žiga Lukšič, Devis Peressutti, Tomislav Slijepčević, Nejc Vesel, Jovan Višnjić (Sinergise)
Copyright (c) 2017-2022 Anže Zupanc (Sinergise)
Copyright (c) 2019-2020 Jernej Puc, Lojze Žust (Sinergise)
Copyright (c) 2017-2019 Blaž Sovdat, Andrej Burja (Sinergise)

This source code is licensed under the MIT license found in the LICENSE
file in the root directory of this source tree.
"""

import copy
import pickle
from datetime import datetime
<<<<<<< HEAD
from typing import Callable, Dict, Iterable, List, Tuple, Type, Union
=======
from typing import Any, Dict, Iterable, List, Tuple, Type, Union
>>>>>>> 5b293e46

import numpy as np
import pytest
from fs.osfs import OSFS
from fs.tempfs import TempFS
from fs_s3fs import S3FS
from numpy.testing import assert_array_equal, assert_equal
from pytest import approx

from sentinelhub import CRS, BBox

from eolearn.core import (
    AddFeatureTask,
    CopyTask,
    CreateEOPatchTask,
    DeepCopyTask,
    DuplicateFeatureTask,
    EOPatch,
    ExtractBandsTask,
    FeatureType,
    InitializeFeatureTask,
    LoadTask,
    MapFeatureTask,
    MergeEOPatchesTask,
    MergeFeatureTask,
    MoveFeatureTask,
    RemoveFeatureTask,
    RenameFeatureTask,
    SaveTask,
    ZipFeatureTask,
)
from eolearn.core.core_tasks import ExplodeBandsTask
from eolearn.core.types import FeatureRenameSpec, FeatureSpec, FeaturesSpecification
from eolearn.core.utils.parsing import parse_features

DUMMY_BBOX = BBox((0, 0, 1, 1), CRS(3857))


@pytest.fixture(name="patch")
def patch_fixture() -> EOPatch:
    patch = EOPatch()
<<<<<<< HEAD
    patch.data["bands"] = np.arange(2 * 3 * 3 * 2).reshape(2, 3, 3, 2)
    patch.data["CLP"] = np.arange(2 * 3 * 3 * 1).reshape(2, 3, 3, 1)
    patch.mask["CLM"] = np.arange(2 * 3 * 3 * 1).reshape(2, 3, 3, 1)
    patch.mask["CLM_S2C"] = np.arange(2 * 3 * 3 * 1).reshape(2, 3, 3, 1)
    patch.mask_timeless["mask"] = np.arange(3 * 3 * 2).reshape(3, 3, 2)
=======
    patch.data["bands"] = np.arange(5 * 3 * 4 * 2).reshape(5, 3, 4, 2)
    patch.data["CLP"] = np.full((5, 3, 4, 1), 0.7)
    patch.data["CLP_S2C"] = np.zeros((5, 3, 4, 1), dtype=np.int64)
    patch.mask["CLM"] = np.full((5, 3, 4, 1), True)
    patch.mask_timeless["mask"] = np.arange(3 * 4 * 2).reshape(3, 4, 2)
    patch.mask_timeless["LULC"] = np.zeros((3, 4, 1), dtype=np.uint16)
    patch.mask_timeless["RANDOM_UINT8"] = np.random.randint(0, 100, size=(3, 4, 1), dtype=np.int8)
>>>>>>> 5b293e46
    patch.scalar["values"] = np.arange(10 * 5).reshape(10, 5)
    patch.scalar["CLOUD_COVERAGE"] = np.ones((10, 5))
    patch.timestamps = [
        datetime(2017, 1, 14, 10, 13, 46),
        datetime(2017, 2, 10, 10, 1, 32),
        datetime(2017, 2, 20, 10, 6, 35),
        datetime(2017, 3, 2, 10, 0, 20),
        datetime(2017, 3, 12, 10, 7, 6),
    ]
    patch.bbox = BBox((324.54, 546.45, 955.4, 63.43), CRS(3857))
    patch.meta_info["something"] = np.random.rand(10, 1)
    return patch


@pytest.mark.parametrize("task", [DeepCopyTask, CopyTask])
def test_copy(task: Type[CopyTask], patch: EOPatch) -> None:
    patch_copy = task().execute(patch)
    assert patch_copy == patch

    patch_copy.data["bands"][0, 0, 0, 0] += 1
    assert (patch_copy != patch) if task == DeepCopyTask else (patch_copy == patch)

    patch_copy.data["new"] = np.arange(1).reshape(1, 1, 1, 1)
    assert "new" not in patch.data


@pytest.mark.parametrize(
    "features",
    [
        [(FeatureType.MASK_TIMELESS, "mask"), (FeatureType.BBOX, None)],
        [(FeatureType.TIMESTAMP, None), (FeatureType.SCALAR, "values")],
    ],
)
@pytest.mark.parametrize("task", [DeepCopyTask, CopyTask])
def test_partial_copy(features: List[FeatureSpec], task: Type[CopyTask], patch: EOPatch) -> None:
    patch_copy = task(features=features)(patch)

    assert set(patch_copy.get_features()) == {(FeatureType.BBOX, None), *features}

    for feature in features:
        if isinstance(patch[feature], np.ndarray):
            assert_array_equal(patch_copy[feature], patch[feature])
        else:
            assert patch_copy[feature] == patch[feature]


def test_load_task(test_eopatch_path):
    full_load = LoadTask(test_eopatch_path)
    full_patch = full_load.execute(eopatch_folder=".")
    assert len(full_patch.get_features()) == 30

    partial_load = LoadTask(test_eopatch_path, features=[FeatureType.BBOX, FeatureType.MASK_TIMELESS])
    partial_patch = partial_load.execute(eopatch_folder=".")

    assert FeatureType.BBOX in partial_patch and FeatureType.TIMESTAMPS not in partial_patch

    load_more = LoadTask(test_eopatch_path, features=[FeatureType.TIMESTAMPS])
    upgraded_partial_patch = load_more.execute(partial_patch, eopatch_folder=".")
    assert FeatureType.BBOX in upgraded_partial_patch and FeatureType.TIMESTAMPS in upgraded_partial_patch
    assert FeatureType.DATA not in upgraded_partial_patch


def test_load_nothing():
    load = LoadTask("./some/fake/path")
    eopatch = load.execute(eopatch_folder=None)

    assert eopatch == EOPatch()


def test_save_nothing(patch):
    temp_path = "/some/fake/path"
    with TempFS() as temp_fs:
        save = SaveTask(temp_path, filesystem=temp_fs)
        output = save.execute(patch, eopatch_folder=None)

        assert not temp_fs.exists(temp_path)
        assert output == patch


@pytest.mark.parametrize("filesystem", [OSFS("."), S3FS("s3://fake-bucket/"), TempFS()])
@pytest.mark.parametrize("task_class", [LoadTask, SaveTask])
def test_io_task_pickling(filesystem, task_class):
    task = task_class("/", filesystem=filesystem)

    pickled_task = pickle.dumps(task)
    unpickled_task = pickle.loads(pickled_task)
    assert isinstance(unpickled_task, task_class)


@pytest.mark.parametrize(
    "feature, feature_data",
    [
        ((FeatureType.MASK, "CLOUD MASK"), np.arange(10).reshape(5, 2, 1, 1)),
        ((FeatureType.META_INFO, "something_else"), np.random.rand(10, 1)),
        ((FeatureType.TIMESTAMPS, None), [datetime(2022, 1, 1, 10, 4, 7), datetime(2022, 1, 4, 10, 14, 5)]),
    ],
)
def test_add_feature(feature: FeatureSpec, feature_data: Any) -> None:
    # this test should fail for bbox and timestamps after rework
    patch = EOPatch(bbox=DUMMY_BBOX)
    assert feature not in patch
    patch = AddFeatureTask(feature)(patch, feature_data)

    if isinstance(feature_data, np.ndarray):
        assert_array_equal(patch[feature], feature_data)
    else:
        assert patch[feature] == feature_data


def test_rename_feature(patch: EOPatch) -> None:
    f_type, f_name, f_new_name = FeatureType.DATA, "bands", "new_bands"
    assert (f_type, f_new_name) not in patch
    patch_copy = copy.deepcopy(patch)

    patch = RenameFeatureTask((f_type, f_name, f_new_name))(patch)
    assert_array_equal(patch[(f_type, f_new_name)], patch_copy[(f_type, f_name)])
    assert (f_type, f_name) not in patch, "Feature was not removed from patch. "


@pytest.mark.parametrize("feature", [(FeatureType.DATA, "bands"), (FeatureType.TIMESTAMPS, None)])
def test_remove_feature(feature: FeatureSpec, patch: EOPatch) -> None:
    patch_copy = copy.deepcopy(patch)
    assert feature in patch

    patch = RemoveFeatureTask(feature)(patch)
    assert feature not in patch

    del patch_copy[feature]
    assert patch == patch_copy


@pytest.mark.skip
def test_remove_fails(patch: EOPatch) -> None:
    with pytest.raises(ValueError):
        RemoveFeatureTask((FeatureType.BBOX, None))(patch)


@pytest.mark.parametrize(
    "feature_specification",
    [
        [(FeatureType.DATA, "bands", "bands2")],
        [(FeatureType.DATA, "bands", "bands2"), (FeatureType.MASK_TIMELESS, "mask", "mask2")],
        [(FeatureType.DATA, "bands", f"bands{i}") for i in range(5)],
    ],
)
@pytest.mark.parametrize("deep", [True, False])
def test_duplicate_feature(feature_specification: List[FeatureRenameSpec], deep: bool, patch: EOPatch) -> None:
    patch = DuplicateFeatureTask(feature_specification, deep)(patch)

    for f_type, f_name, f_dup_name in feature_specification:
        original_feature = (f_type, f_name)
        duplicated_feature = (f_type, f_dup_name)
        assert duplicated_feature in patch

        original_id = id(patch[original_feature])
        duplicated_id = id(patch[duplicated_feature])
        assert original_id != duplicated_id if deep else original_id == duplicated_id

        assert_array_equal(patch[original_feature], patch[duplicated_feature])


def test_duplicate_feature_fails(patch: EOPatch) -> None:
    with pytest.raises(ValueError):
        # Expected a ValueError when creating an already exising feature.
        DuplicateFeatureTask((FeatureType.DATA, "bands", "bands"))(patch)


@pytest.mark.parametrize(
    "init_val, shape, feature_spec",
    [
        (8, (5, 2, 6, 3), (FeatureType.MASK, "test")),
        (9, (1, 4, 3), (FeatureType.MASK_TIMELESS, "test")),
        (7, (5, 2, 7, 4), {FeatureType.MASK: ["F1", "F2", "F3"]}),
    ],
)
def test_initialize_feature(
    init_val: float, shape: Tuple[int, ...], feature_spec: FeaturesSpecification, patch: EOPatch
) -> None:
    expected_data = init_val * np.ones(shape)
    patch = InitializeFeatureTask(feature_spec, shape=shape, init_value=init_val)(patch)

    assert all([np.array_equal(patch[features], expected_data) for features in parse_features(feature_spec)])


@pytest.mark.parametrize(
    "init_val, shape, feature_spec",
    [
        (3, (FeatureType.DATA, "bands"), {FeatureType.MASK: ["F1", "F2", "F3"]}),
    ],
)
def test_initialize_feature_with_spec(
    init_val: float, shape: FeatureSpec, feature_spec: FeaturesSpecification, patch: EOPatch
) -> None:
    expected_data = init_val * np.ones(patch[shape].shape)

    patch = InitializeFeatureTask(feature_spec, shape=shape, init_value=init_val)(patch)
    assert all([np.array_equal(patch[features], expected_data) for features in parse_features(feature_spec)])


def test_initialize_feature_fails(patch: EOPatch) -> None:
    with pytest.raises(ValueError):
        # Expected a ValueError when trying to initialize a feature with a wrong shape dimensions.
        InitializeFeatureTask((FeatureType.MASK_TIMELESS, "wrong"), (5, 10, 10, 3), 123)(patch)


@pytest.mark.parametrize("deep", [True, False])
@pytest.mark.parametrize(
    "features",
    [
        [(FeatureType.DATA, "bands")],
        [(FeatureType.DATA, "bands"), (FeatureType.MASK_TIMELESS, "mask")],
        [(FeatureType.DATA, "bands"), (FeatureType.BBOX, None)],
    ],
)
def test_move_feature(features: FeatureSpec, deep: bool, patch: EOPatch) -> None:
    patch_dst = MoveFeatureTask(features, deep_copy=deep)(patch, EOPatch(bbox=DUMMY_BBOX))

    for feat in features:
        assert feat in patch_dst

        original_id = id(patch[feat])
        duplicated_id = id(patch_dst[feat])
        assert original_id != duplicated_id if deep else original_id == duplicated_id

        if isinstance(patch[feat], np.ndarray):
            assert_array_equal(patch[feat], patch_dst[feat])
        else:
            assert patch[feat] == patch_dst[feat]


@pytest.mark.parametrize(
    "features_to_merge, feature, axis",
    [
        ([(FeatureType.DATA, "bands")], (FeatureType.DATA, "merged"), 0),
        ([(FeatureType.DATA, "bands"), (FeatureType.DATA, "CLP")], (FeatureType.DATA, "merged"), -1),
        ([(FeatureType.DATA, "CLP_S2C"), (FeatureType.DATA, "CLP")], (FeatureType.DATA, "merged"), 0),
        (
            [
                (FeatureType.MASK_TIMELESS, "RANDOM_UINT8"),
                (FeatureType.MASK_TIMELESS, "mask"),
                (FeatureType.MASK_TIMELESS, "LULC"),
            ],
            (FeatureType.MASK_TIMELESS, "merged_timeless"),
            -1,
        ),
    ],
)
def test_merge_features(axis: int, features_to_merge: List[FeatureSpec], feature: FeatureSpec, patch: EOPatch) -> None:
    patch = MergeFeatureTask(features_to_merge, feature, axis=axis)(patch)
    expected = np.concatenate([patch[f] for f in features_to_merge], axis=axis)

    assert_array_equal(patch[feature], expected)


@pytest.mark.parametrize(
    "features_to_zip, feature, function",
    [
        # ([(FeatureType.MASK, "CLM"), (FeatureType.MASK, "CLM_S2C")], (FeatureType.MASK, "ziped"), np.concatenate),
        ([(FeatureType.DATA, "CLP"), (FeatureType.DATA, "bands")], (FeatureType.DATA, "ziped"), np.maximum),
        ([(FeatureType.DATA, "CLP"), (FeatureType.DATA, "bands")], (FeatureType.DATA, "ziped"), lambda a, b: a + b),
    ],
)
def test_zip_features(
    features_to_zip: List[FeatureSpec], feature: FeatureSpec, function: Callable, patch: EOPatch
) -> None:
    expected = function(*[patch[f] for f in features_to_zip])
    patch = ZipFeatureTask(features_to_zip, feature, function)(patch)

    assert np.array_equal(patch[feature], expected)


def test_zip_features_fails(patch: EOPatch) -> None:
    with pytest.raises(NotImplementedError):
        ZipFeatureTask({FeatureType.DATA: ["CLP", "bands"]}, (FeatureType.DATA, "MERGED"))(patch)


def test_map_features(test_eopatch):
    move = MapFeatureTask(
        {FeatureType.DATA: ["CLP", "NDVI", "BANDS-S2-L1C"]},
        {FeatureType.DATA: ["CLP2", "NDVI2", "BANDS-S2-L1C2"]},
        copy.deepcopy,
    )

    patch = move(test_eopatch)

    assert np.array_equal(patch.data["CLP"], patch.data["CLP2"])
    assert np.array_equal(patch.data["NDVI"], patch.data["NDVI2"])
    assert np.array_equal(patch.data["BANDS-S2-L1C"], patch.data["BANDS-S2-L1C2"])

    assert id(patch.data["CLP"]) != id(patch.data["CLP2"])
    assert id(patch.data["NDVI"]) != id(patch.data["NDVI2"])
    assert id(patch.data["BANDS-S2-L1C"]) != id(patch.data["BANDS-S2-L1C2"])

    map_fail = MapFeatureTask(
        {FeatureType.DATA: ["CLP", "NDVI"]},
        {
            FeatureType.DATA: [
                "CLP2",
                "NDVI2",
            ]
        },
    )
    with pytest.raises(NotImplementedError):
        map_fail(patch)

    f_in, f_out = {FeatureType.DATA: ["CLP", "NDVI"]}, {FeatureType.DATA: ["CLP2"]}
    with pytest.raises(ValueError):
        MapFeatureTask(f_in, f_out)


@pytest.mark.parametrize(
    "feature,  task_input",
    [
        ((FeatureType.DATA, "REFERENCE_SCENES"), {(FeatureType.DATA, "MOVED_BANDS"): [2, 4, 8]}),
        ((FeatureType.DATA, "REFERENCE_SCENES"), {(FeatureType.DATA, "MOVED_BANDS"): [2]}),
        ((FeatureType.DATA, "REFERENCE_SCENES"), {(FeatureType.DATA, "MOVED_BANDS"): (2,)}),
        ((FeatureType.DATA, "REFERENCE_SCENES"), {(FeatureType.DATA, "MOVED_BANDS"): 2}),
        (
            (FeatureType.DATA, "REFERENCE_SCENES"),
            {(FeatureType.DATA, "B01"): [0], (FeatureType.DATA, "B02"): [1], (FeatureType.DATA, "B02 & B03"): [1, 2]},
        ),
        ((FeatureType.DATA, "REFERENCE_SCENES"), {(FeatureType.DATA, "MOVED_BANDS"): []}),
    ],
)
def test_explode_bands(
    test_eopatch: EOPatch,
    feature: FeatureType,
    task_input: Dict[Tuple[FeatureType, str], Union[int, Iterable[int]]],
):
    move_bands = ExplodeBandsTask(feature, task_input)
    patch = move_bands(test_eopatch)
    assert all(new_feature in patch for new_feature in task_input)

    for new_feature, bands in task_input.items():
        if isinstance(bands, int):
            bands = [bands]
        assert_equal(patch[new_feature], test_eopatch[feature][..., bands])


def test_extract_bands(test_eopatch):
    bands = [2, 4, 8]
    move_bands = ExtractBandsTask((FeatureType.DATA, "REFERENCE_SCENES"), (FeatureType.DATA, "MOVED_BANDS"), bands)
    patch = move_bands(test_eopatch)
    assert np.array_equal(patch.data["MOVED_BANDS"], patch.data["REFERENCE_SCENES"][..., bands])

    old_value = patch.data["MOVED_BANDS"][0, 0, 0, 0]
    patch.data["MOVED_BANDS"][0, 0, 0, 0] += 1.0
    assert patch.data["REFERENCE_SCENES"][0, 0, 0, bands[0]] == old_value
    assert old_value + 1.0 == approx(patch.data["MOVED_BANDS"][0, 0, 0, 0])

    bands = [2, 4, 16]
    move_bands = ExtractBandsTask((FeatureType.DATA, "REFERENCE_SCENES"), (FeatureType.DATA, "MOVED_BANDS"), bands)
    with pytest.raises(ValueError):
        move_bands(patch)


def test_create_eopatch():
    data = np.arange(2 * 3 * 3 * 2).reshape(2, 3, 3, 2)
    bbox = BBox((5.60, 52.68, 5.75, 52.63), CRS.WGS84)

    patch = CreateEOPatchTask()(data={"bands": data}, bbox=bbox)
    assert np.array_equal(patch.data["bands"], data)


def test_kwargs():
    patch = EOPatch()
    shape = (3, 5, 5, 2)

    data1 = np.random.randint(0, 5, size=shape)
    data2 = np.random.randint(0, 5, size=shape)

    patch[(FeatureType.DATA, "D1")] = data1
    patch[(FeatureType.DATA, "D2")] = data2

    task0 = MapFeatureTask((FeatureType.DATA, "D1"), (FeatureType.DATA_TIMELESS, "NON_ZERO"), np.count_nonzero, axis=0)

    task1 = MapFeatureTask((FeatureType.DATA, "D1"), (FeatureType.DATA_TIMELESS, "MAX1"), np.max, axis=0)

    task2 = ZipFeatureTask({FeatureType.DATA: ["D1", "D2"]}, (FeatureType.DATA, "MAX2"), np.maximum, dtype=np.float32)

    patch = task0(patch)
    patch = task1(patch)
    patch = task2(patch)

    assert np.array_equal(patch[(FeatureType.DATA_TIMELESS, "NON_ZERO")], np.count_nonzero(data1, axis=0))
    assert np.array_equal(patch[(FeatureType.DATA_TIMELESS, "MAX1")], np.max(data1, axis=0))
    assert np.array_equal(patch[(FeatureType.DATA, "MAX2")], np.maximum(data1, data2))


def test_merge_eopatches(test_eopatch):
    task = MergeEOPatchesTask(time_dependent_op="max", timeless_op="concatenate")

    del test_eopatch.data["REFERENCE_SCENES"]  # wrong time dimension

    task.execute(test_eopatch, test_eopatch, test_eopatch)<|MERGE_RESOLUTION|>--- conflicted
+++ resolved
@@ -13,11 +13,7 @@
 import copy
 import pickle
 from datetime import datetime
-<<<<<<< HEAD
-from typing import Callable, Dict, Iterable, List, Tuple, Type, Union
-=======
-from typing import Any, Dict, Iterable, List, Tuple, Type, Union
->>>>>>> 5b293e46
+from typing import Any, Callable, Dict, Iterable, List, Tuple, Type, Union
 
 import numpy as np
 import pytest
@@ -59,13 +55,6 @@
 @pytest.fixture(name="patch")
 def patch_fixture() -> EOPatch:
     patch = EOPatch()
-<<<<<<< HEAD
-    patch.data["bands"] = np.arange(2 * 3 * 3 * 2).reshape(2, 3, 3, 2)
-    patch.data["CLP"] = np.arange(2 * 3 * 3 * 1).reshape(2, 3, 3, 1)
-    patch.mask["CLM"] = np.arange(2 * 3 * 3 * 1).reshape(2, 3, 3, 1)
-    patch.mask["CLM_S2C"] = np.arange(2 * 3 * 3 * 1).reshape(2, 3, 3, 1)
-    patch.mask_timeless["mask"] = np.arange(3 * 3 * 2).reshape(3, 3, 2)
-=======
     patch.data["bands"] = np.arange(5 * 3 * 4 * 2).reshape(5, 3, 4, 2)
     patch.data["CLP"] = np.full((5, 3, 4, 1), 0.7)
     patch.data["CLP_S2C"] = np.zeros((5, 3, 4, 1), dtype=np.int64)
@@ -73,7 +62,6 @@
     patch.mask_timeless["mask"] = np.arange(3 * 4 * 2).reshape(3, 4, 2)
     patch.mask_timeless["LULC"] = np.zeros((3, 4, 1), dtype=np.uint16)
     patch.mask_timeless["RANDOM_UINT8"] = np.random.randint(0, 100, size=(3, 4, 1), dtype=np.int8)
->>>>>>> 5b293e46
     patch.scalar["values"] = np.arange(10 * 5).reshape(10, 5)
     patch.scalar["CLOUD_COVERAGE"] = np.ones((10, 5))
     patch.timestamps = [
