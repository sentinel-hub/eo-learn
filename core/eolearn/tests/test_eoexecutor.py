--- conflicted
+++ resolved
@@ -16,13 +16,10 @@
 import multiprocessing
 import time
 
-<<<<<<< HEAD
 import pytest
-=======
 from eolearn.core import (
     EOTask, EOWorkflow, Dependency, EOExecutor, WorkflowResults, execute_with_mp_lock, LinearWorkflow
 )
->>>>>>> d05947bb
 
 from eolearn.core import (
     EOTask, EOWorkflow, Dependency, EOExecutor, WorkflowResults, execute_with_mp_lock, LinearWorkflow
