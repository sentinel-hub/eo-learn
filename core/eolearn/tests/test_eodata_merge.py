"""
Credits:
Copyright (c) 2018-2020 William Ouellette
Copyright (c) 2017-2020 Matej Aleksandrov, Matej Batič, Grega Milčinski, Matic Lubej, Devis Peresutti (Sinergise)
Copyright (c) 2017-2020 Nejc Vesel, Jovan Višnjić, Anže Zupanc (Sinergise)

This source code is licensed under the MIT license found in the LICENSE
file in the root directory of this source tree.
"""
<<<<<<< HEAD
=======
import os
import unittest
import logging
>>>>>>> 9d0257bd
import datetime as dt

import pytest
import numpy as np
from geopandas import GeoDataFrame

from sentinelhub import BBox, CRS
from eolearn.core import EOPatch, FeatureType
from eolearn.core.eodata_io import FeatureIO


<<<<<<< HEAD
def test_time_dependent_merge():
    all_timestamps = [dt.datetime(2020, month, 1) for month in range(1, 7)]
    eop1 = EOPatch(
        data={'bands': np.ones((3, 4, 5, 2))},
        timestamp=[all_timestamps[0], all_timestamps[5], all_timestamps[4]]
    )
    eop2 = EOPatch(
        data={'bands': np.ones((5, 4, 5, 2))},
        timestamp=[all_timestamps[3], all_timestamps[1], all_timestamps[2], all_timestamps[4], all_timestamps[3]]
    )

    eop = eop1.merge(eop2)
    expected_eop = EOPatch(
        data={'bands': np.ones((6, 4, 5, 2))},
        timestamp=all_timestamps
    )
    assert eop == expected_eop

    eop = eop1.merge(eop2, time_dependent_op='concatenate')
    expected_eop = EOPatch(
        data={'bands': np.ones((8, 4, 5, 2))},
        timestamp=all_timestamps[:4] + [all_timestamps[3], all_timestamps[4]] + all_timestamps[4:]
    )
    assert eop == expected_eop

    eop1.data['bands'][1, ...] = 6
    eop1.data['bands'][-1, ...] = 3
    eop2.data['bands'][0, ...] = 5
    eop2.data['bands'][1, ...] = 4

    with pytest.raises(ValueError):
        eop1.merge(eop2)

    eop = eop1.merge(eop2, time_dependent_op='mean')
    expected_eop = EOPatch(
        data={
            'bands': np.ones((6, 4, 5, 2))
        },
        timestamp=all_timestamps
    )
    expected_eop.data['bands'][1, ...] = 4
    expected_eop.data['bands'][3, ...] = 3
    expected_eop.data['bands'][4, ...] = 2
    expected_eop.data['bands'][5, ...] = 6
    assert eop == expected_eop


def test_time_dependent_merge_with_missing_features():
    timestamps = [dt.datetime(2020, month, 1) for month in range(1, 7)]
    eop1 = EOPatch(
        data={'bands': np.ones((6, 4, 5, 2))},
        label={'label': np.ones((6, 7), dtype=np.uint8)},
        timestamp=timestamps
    )
    eop2 = EOPatch(timestamp=timestamps[:4])

    eop = eop1.merge(eop2)
    assert eop == eop1

    eop = eop2.merge(eop1, eop1, eop2, time_dependent_op='min')
    assert eop == eop1

    eop = eop1.merge()
    assert eop == eop1


def test_failed_time_dependent_merge():
    eop1 = EOPatch(
        data={'bands': np.ones((6, 4, 5, 2))}
    )
    with pytest.raises(ValueError):
        eop1.merge()

    eop2 = EOPatch(
        data={'bands': np.ones((1, 4, 5, 2))},
        timestamp=[dt.datetime(2020, 1, 1)]
    )
    with pytest.raises(ValueError):
        eop2.merge(eop1)


def test_timeless_merge():
    eop1 = EOPatch(
        mask_timeless={
            'mask': np.ones((3, 4, 5), dtype=np.int16),
            'mask1': np.ones((5, 4, 3), dtype=np.int16)
        }
    )
    eop2 = EOPatch(
        mask_timeless={
            'mask': 4 * np.ones((3, 4, 5), dtype=np.int16),
            'mask2': np.ones((4, 5, 3), dtype=np.int16)
        }
    )

    with pytest.raises(ValueError):
        eop1.merge(eop2)

    eop = eop1.merge(eop2, timeless_op='concatenate')
    expected_eop = EOPatch(
        mask_timeless={
            'mask': np.ones((3, 4, 10), dtype=np.int16),
            'mask1': eop1.mask_timeless['mask1'],
            'mask2': eop2.mask_timeless['mask2']
        }
    )
    expected_eop.mask_timeless['mask'][..., 5:] = 4
    assert eop == expected_eop

    eop = eop1.merge(eop2, eop2, timeless_op='min')
    expected_eop = EOPatch(
        mask_timeless={
            'mask': eop1.mask_timeless['mask'],
            'mask1': eop1.mask_timeless['mask1'],
            'mask2': eop2.mask_timeless['mask2']
        }
    )
    assert eop == expected_eop


def test_vector_merge():
    bbox = BBox((1, 2, 3, 4), CRS.WGS84)
    df = GeoDataFrame({
        'values': [1, 2],
        'TIMESTAMP': [dt.datetime(2017, 1, 1, 10, 4, 7), dt.datetime(2017, 1, 4, 10, 14, 5)],
        'geometry': [bbox.geometry, bbox.geometry]
    }, crs=bbox.crs.pyproj_crs())

    eop1 = EOPatch(
        vector_timeless={
            'vectors': df
        }
    )

    for eop in [eop1.merge(eop1), eop1 + eop1]:
=======

class TestEOPatchMerge(unittest.TestCase):

    PATCH_FILENAME = os.path.join(os.path.dirname(os.path.realpath(__file__)), '../../../example_data/TestEOPatch')

    def test_time_dependent_merge(self):
        all_timestamps = [dt.datetime(2020, month, 1) for month in range(1, 7)]
        eop1 = EOPatch(
            data={
                'bands': np.ones((3, 4, 5, 2))
            },
            timestamp=[all_timestamps[0], all_timestamps[5], all_timestamps[4]]
        )
        eop2 = EOPatch(
            data={
                'bands': np.ones((5, 4, 5, 2))
            },
            timestamp=[all_timestamps[3], all_timestamps[1], all_timestamps[2], all_timestamps[4], all_timestamps[3]]
        )

        eop = eop1.merge(eop2)
        expected_eop = EOPatch(
            data={
                'bands': np.ones((6, 4, 5, 2))
            },
            timestamp=all_timestamps
        )
        self.assertEqual(eop, expected_eop)

        eop = eop1.merge(eop2, time_dependent_op='concatenate')
        expected_eop = EOPatch(
            data={
                'bands': np.ones((8, 4, 5, 2))
            },
            timestamp=all_timestamps[:4] + [all_timestamps[3], all_timestamps[4]] + all_timestamps[4:]
        )
        self.assertEqual(eop, expected_eop)

        eop1.data['bands'][1, ...] = 6
        eop1.data['bands'][-1, ...] = 3
        eop2.data['bands'][0, ...] = 5
        eop2.data['bands'][1, ...] = 4

        with self.assertRaises(ValueError):
            eop1.merge(eop2)

        eop = eop1.merge(eop2, time_dependent_op='mean')
        expected_eop = EOPatch(
            data={
                'bands': np.ones((6, 4, 5, 2))
            },
            timestamp=all_timestamps
        )
        expected_eop.data['bands'][1, ...] = 4
        expected_eop.data['bands'][3, ...] = 3
        expected_eop.data['bands'][4, ...] = 2
        expected_eop.data['bands'][5, ...] = 6
        self.assertEqual(eop, expected_eop)

    def test_time_dependent_merge_with_missing_features(self):
        timestamps = [dt.datetime(2020, month, 1) for month in range(1, 7)]
        eop1 = EOPatch(
            data={'bands': np.ones((6, 4, 5, 2))},
            label={'label': np.ones((6, 7), dtype=np.uint8)},
            timestamp=timestamps
        )
        eop2 = EOPatch(timestamp=timestamps[:4])

        eop = eop1.merge(eop2)
>>>>>>> 9d0257bd
        assert eop == eop1

    eop2 = eop1.__deepcopy__()
    eop2.vector_timeless['vectors'].crs = CRS.POP_WEB.pyproj_crs()
    with pytest.raises(ValueError):
        eop1.merge(eop2)


def test_meta_info_merge():
    eop1 = EOPatch(
        meta_info={'a': 1, 'b': 2}
    )
    eop2 = EOPatch(
        meta_info={'a': 1, 'c': 5}
    )

    eop = eop1.merge(eop2)
    expected_eop = EOPatch(
        meta_info={'a': 1, 'b': 2, 'c': 5}
    )
    assert eop == expected_eop

    eop2.meta_info['a'] = 3
    with pytest.warns(UserWarning):
        eop = eop1.merge(eop2)
    assert eop == expected_eop


def test_bbox_merge():
    eop1 = EOPatch(bbox=BBox((1, 2, 3, 4), CRS.WGS84))
    eop2 = EOPatch(bbox=BBox((1, 2, 3, 4), CRS.POP_WEB))

<<<<<<< HEAD
    eop = eop1.merge(eop1)
    assert eop == eop1
=======
    def test_lazy_loading(self):
        eop1 = EOPatch.load(self.PATCH_FILENAME, lazy_loading=True)
        eop2 = EOPatch.load(self.PATCH_FILENAME, lazy_loading=True)

        eop = eop1.merge(eop2, features=(FeatureType.MASK, ...))
        assert isinstance(eop.mask.get('CLM'), np.ndarray)
        assert isinstance(eop1.mask.get('CLM'), np.ndarray)
        assert isinstance(eop1.mask_timeless.get('LULC'), FeatureIO)

>>>>>>> 9d0257bd

    with pytest.raises(ValueError):
        eop1.merge(eop2)<|MERGE_RESOLUTION|>--- conflicted
+++ resolved
@@ -7,12 +7,6 @@
 This source code is licensed under the MIT license found in the LICENSE
 file in the root directory of this source tree.
 """
-<<<<<<< HEAD
-=======
-import os
-import unittest
-import logging
->>>>>>> 9d0257bd
 import datetime as dt
 
 import pytest
@@ -24,7 +18,6 @@
 from eolearn.core.eodata_io import FeatureIO
 
 
-<<<<<<< HEAD
 def test_time_dependent_merge():
     all_timestamps = [dt.datetime(2020, month, 1) for month in range(1, 7)]
     eop1 = EOPatch(
@@ -160,77 +153,6 @@
     )
 
     for eop in [eop1.merge(eop1), eop1 + eop1]:
-=======
-
-class TestEOPatchMerge(unittest.TestCase):
-
-    PATCH_FILENAME = os.path.join(os.path.dirname(os.path.realpath(__file__)), '../../../example_data/TestEOPatch')
-
-    def test_time_dependent_merge(self):
-        all_timestamps = [dt.datetime(2020, month, 1) for month in range(1, 7)]
-        eop1 = EOPatch(
-            data={
-                'bands': np.ones((3, 4, 5, 2))
-            },
-            timestamp=[all_timestamps[0], all_timestamps[5], all_timestamps[4]]
-        )
-        eop2 = EOPatch(
-            data={
-                'bands': np.ones((5, 4, 5, 2))
-            },
-            timestamp=[all_timestamps[3], all_timestamps[1], all_timestamps[2], all_timestamps[4], all_timestamps[3]]
-        )
-
-        eop = eop1.merge(eop2)
-        expected_eop = EOPatch(
-            data={
-                'bands': np.ones((6, 4, 5, 2))
-            },
-            timestamp=all_timestamps
-        )
-        self.assertEqual(eop, expected_eop)
-
-        eop = eop1.merge(eop2, time_dependent_op='concatenate')
-        expected_eop = EOPatch(
-            data={
-                'bands': np.ones((8, 4, 5, 2))
-            },
-            timestamp=all_timestamps[:4] + [all_timestamps[3], all_timestamps[4]] + all_timestamps[4:]
-        )
-        self.assertEqual(eop, expected_eop)
-
-        eop1.data['bands'][1, ...] = 6
-        eop1.data['bands'][-1, ...] = 3
-        eop2.data['bands'][0, ...] = 5
-        eop2.data['bands'][1, ...] = 4
-
-        with self.assertRaises(ValueError):
-            eop1.merge(eop2)
-
-        eop = eop1.merge(eop2, time_dependent_op='mean')
-        expected_eop = EOPatch(
-            data={
-                'bands': np.ones((6, 4, 5, 2))
-            },
-            timestamp=all_timestamps
-        )
-        expected_eop.data['bands'][1, ...] = 4
-        expected_eop.data['bands'][3, ...] = 3
-        expected_eop.data['bands'][4, ...] = 2
-        expected_eop.data['bands'][5, ...] = 6
-        self.assertEqual(eop, expected_eop)
-
-    def test_time_dependent_merge_with_missing_features(self):
-        timestamps = [dt.datetime(2020, month, 1) for month in range(1, 7)]
-        eop1 = EOPatch(
-            data={'bands': np.ones((6, 4, 5, 2))},
-            label={'label': np.ones((6, 7), dtype=np.uint8)},
-            timestamp=timestamps
-        )
-        eop2 = EOPatch(timestamp=timestamps[:4])
-
-        eop = eop1.merge(eop2)
->>>>>>> 9d0257bd
         assert eop == eop1
 
     eop2 = eop1.__deepcopy__()
@@ -263,20 +185,18 @@
     eop1 = EOPatch(bbox=BBox((1, 2, 3, 4), CRS.WGS84))
     eop2 = EOPatch(bbox=BBox((1, 2, 3, 4), CRS.POP_WEB))
 
-<<<<<<< HEAD
     eop = eop1.merge(eop1)
     assert eop == eop1
-=======
-    def test_lazy_loading(self):
-        eop1 = EOPatch.load(self.PATCH_FILENAME, lazy_loading=True)
-        eop2 = EOPatch.load(self.PATCH_FILENAME, lazy_loading=True)
-
-        eop = eop1.merge(eop2, features=(FeatureType.MASK, ...))
-        assert isinstance(eop.mask.get('CLM'), np.ndarray)
-        assert isinstance(eop1.mask.get('CLM'), np.ndarray)
-        assert isinstance(eop1.mask_timeless.get('LULC'), FeatureIO)
-
->>>>>>> 9d0257bd
-
-    with pytest.raises(ValueError):
-        eop1.merge(eop2)+
+    with pytest.raises(ValueError):
+        eop1.merge(eop2)
+
+
+def test_lazy_loading(test_eopatch_path):
+    eop1 = EOPatch.load(test_eopatch_path, lazy_loading=True)
+    eop2 = EOPatch.load(test_eopatch_path, lazy_loading=True)
+
+    eop = eop1.merge(eop2, features=(FeatureType.MASK, ...))
+    assert isinstance(eop.mask.get('CLM'), np.ndarray)
+    assert isinstance(eop1.mask.get('CLM'), np.ndarray)
+    assert isinstance(eop1.mask_timeless.get('LULC'), FeatureIO)