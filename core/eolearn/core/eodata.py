--- conflicted
+++ resolved
@@ -26,7 +26,7 @@
 from sentinelhub import CRS, BBox
 from sentinelhub.exceptions import deprecated_function
 
-from .constants import TIMESTAMP_COLUMN, FeatureType, FeatureTypeSet, OverwritePermission
+from .constants import TIMESTAMP_COLUMN, FeatureType, OverwritePermission
 from .eodata_io import FeatureIO, load_eopatch_content, save_eopatch
 from .eodata_merge import merge_eopatches
 from .exceptions import EODeprecationWarning
@@ -688,11 +688,7 @@
         good_timestamp_idxs = [idx for idx, _ in enumerate(self.timestamps) if idx not in remove_from_patch_idxs]
         good_timestamps = [date for idx, date in enumerate(self.timestamps) if idx not in remove_from_patch_idxs]
 
-<<<<<<< HEAD
         relevant_features = filter(lambda ftype: ftype.is_temporal() and ftype != FeatureType.TIMESTAMPS, FeatureType)
-=======
-        relevant_features = set(FeatureTypeSet.TEMPORAL_TYPES) - {FeatureType.TIMESTAMPS}
->>>>>>> 065723f7
         for feature_type in relevant_features:
             for feature_name, value in self[feature_type].items():
                 self[feature_type][feature_name] = value[good_timestamp_idxs, ...]
