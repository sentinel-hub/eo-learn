"""
The eodata module provides core objects for handling remote sensing multi-temporal data (such as satellite imagery).

Copyright (c) 2017- Sinergise and contributors
For the full list of contributors, see the CREDITS file in the root directory of this source tree.

This source code is licensed under the MIT license, see the LICENSE file in the root directory of this source tree.
"""
from __future__ import annotations

import concurrent.futures
import contextlib
import copy
import datetime as dt
import logging
from abc import ABCMeta, abstractmethod
from typing import (
    TYPE_CHECKING,
    Any,
    Callable,
    Iterable,
    Iterator,
    Literal,
    Mapping,
    MutableMapping,
    TypeVar,
    cast,
    overload,
)
from warnings import warn

import geopandas as gpd
import numpy as np
from fs.base import FS

from sentinelhub import CRS, BBox, parse_time
from sentinelhub.exceptions import deprecated_function

from .constants import TIMESTAMP_COLUMN, FeatureType, OverwritePermission
from .eodata_io import FeatureIO, load_eopatch_content, save_eopatch
from .exceptions import EODeprecationWarning
from .types import EllipsisType, FeatureSpec, FeaturesSpecification
from .utils.common import deep_eq, is_discrete_type
from .utils.fs import get_filesystem
from .utils.parsing import parse_features

T = TypeVar("T")

LOGGER = logging.getLogger(__name__)
MISSING_BBOX_WARNING = (
    "Initializing an EOPatch without providing a BBox will no longer be possible in the future."
    " EOPatches represent geolocated data and so any EOPatch without a BBox is ill-formed. Consider"
    " using a different data structure for non-geolocated data."
)
TIMESTAMP_RENAME_WARNING = "The attribute `timestamp` is deprecated, use `timestamps` instead."

MAX_DATA_REPR_LEN = 100

if TYPE_CHECKING:
    with contextlib.suppress(ImportError):
        from eolearn.visualization import PlotBackend, PlotConfig


class _FeatureDict(MutableMapping[str, T], metaclass=ABCMeta):
    """A dictionary structure that holds features of certain feature type.

    It checks that features have a correct and dimension. It also supports lazy loading by accepting a function as a
    feature value, which is then called when the feature is accessed.
    """

    FORBIDDEN_CHARS = {".", "/", "\\", "|", ";", ":", "\n", "\t"}

    def __init__(self, feature_dict: Mapping[str, T | FeatureIO[T]], feature_type: FeatureType):
        """
        :param feature_dict: A dictionary of feature names and values
        :param feature_type: Type of features
        """
        super().__init__()

        self.feature_type = feature_type
        self._content = dict(feature_dict.items())

    def __setitem__(self, feature_name: str, value: T | FeatureIO[T]) -> None:
        """Before setting value to the dictionary it checks that value is of correct type and dimension and tries to
        transform value in correct form.
        """
        if not isinstance(value, FeatureIO):
            value = self._parse_feature_value(value, feature_name)
        self._check_feature_name(feature_name)
        self._content[feature_name] = value

    def _check_feature_name(self, feature_name: str) -> None:
        """Ensures that feature names are strings and do not contain forbidden characters."""
        if not isinstance(feature_name, str):
            raise ValueError(f"Feature name must be a string but an object of type {type(feature_name)} was given.")

        for char in feature_name:
            if char in self.FORBIDDEN_CHARS:
                raise ValueError(f"The feature name of {feature_name} contains an illegal character '{char}'.")

        if feature_name == "":
            raise ValueError("Feature name cannot be an empty string.")

    def __getitem__(self, feature_name: str) -> T:
        """Implements lazy loading."""
        value = self._content[feature_name]

        if isinstance(value, FeatureIO):
            value = cast(FeatureIO[T], value)  # not sure why mypy borks this one
            value = value.load()
            self._content[feature_name] = value

        return value

    def _get_unloaded(self, feature_name: str) -> T | FeatureIO[T]:
        """Returns the value, bypassing lazy-loading mechanisms."""
        return self._content[feature_name]

    def __delitem__(self, feature_name: str) -> None:
        del self._content[feature_name]

    def __eq__(self, other: object) -> bool:
        # default doesn't know how to compare numpy arrays
        return deep_eq(self, other)

    def __len__(self) -> int:
        return len(self._content)

    def __contains__(self, key: object) -> bool:
        return key in self._content

    def __iter__(self) -> Iterator[str]:
        return iter(self._content)

    @abstractmethod
    def _parse_feature_value(self, value: object, feature_name: str) -> T:
        """Checks if value fits the feature type. If not it tries to fix it or raise an error.

        :raises: ValueError
        """


class _FeatureDictNumpy(_FeatureDict[np.ndarray]):
    """_FeatureDict object specialized for Numpy arrays."""

    def _parse_feature_value(self, value: object, feature_name: str) -> np.ndarray:
        if not isinstance(value, np.ndarray):
            raise ValueError(f"{self.feature_type} feature has to be a numpy array.")

        expected_ndim = cast(int, self.feature_type.ndim())  # numpy features have ndim
        if value.ndim != expected_ndim:
            raise ValueError(
                f"Numpy array of {self.feature_type} feature has to have {expected_ndim} "
                f"dimension{'s' if expected_ndim > 1 else ''} but feature {feature_name} has {value.ndim}."
            )

        if self.feature_type.is_discrete() and not is_discrete_type(value.dtype):
            raise ValueError(
                f"{self.feature_type} is a discrete feature type therefore dtype of data array "
                f"has to be either integer or boolean type but feature {feature_name} has dtype {value.dtype.type}."
            )

        return value


class _FeatureDictGeoDf(_FeatureDict[gpd.GeoDataFrame]):
    """_FeatureDict object specialized for GeoDataFrames."""

    def _parse_feature_value(self, value: object, feature_name: str) -> gpd.GeoDataFrame:
        if isinstance(value, gpd.GeoSeries):
            value = gpd.GeoDataFrame(geometry=value, crs=value.crs)

        if isinstance(value, gpd.GeoDataFrame):
            if self.feature_type is FeatureType.VECTOR and TIMESTAMP_COLUMN not in value:
                raise ValueError(
                    f"{self.feature_type} feature has to contain a column '{TIMESTAMP_COLUMN}' with timestamps but "
                    f"feature {feature_name} does not not have it."
                )

            return value

        raise ValueError(
            f"{self.feature_type} feature works with data of type {gpd.GeoDataFrame.__name__} but feature "
            f"{feature_name} has data of type {type(value)}."
        )


class _FeatureDictJson(_FeatureDict[Any]):
    """_FeatureDict object specialized for meta-info."""

    def _parse_feature_value(self, value: object, _: str) -> Any:
        return value


def _create_feature_dict(feature_type: FeatureType, value: Mapping[str, Any]) -> _FeatureDict:
    """Creates the correct FeatureDict, corresponding to the FeatureType."""
    if feature_type.is_vector():
        return _FeatureDictGeoDf(value, feature_type)
    if feature_type is FeatureType.META_INFO:
        return _FeatureDictJson(value, feature_type)
    return _FeatureDictNumpy(value, feature_type)


class EOPatch:
    """The basic data object for multi-temporal remotely sensed data, such as satellite imagery and its derivatives.

    The EOPatch contains multi-temporal remotely sensed data of a single patch of earth's surface defined by the
    bounding box in specific coordinate reference system. The patch can be a rectangle, polygon, or pixel in space.
    The EOPatch object can also be used to store derived quantities, such as for example means, standard deviations,
    etc., of a patch. In this case the 'space' dimension is equivalent to a pixel.

    Primary goal of EOPatch is to store remotely sensed data, usually of a shape n_time x height x width x n_features
    images, where height and width are the numbers of pixels in y and x, n_features is the number of features
    (i.e. bands/channels, cloud probability, etc.), and n_time is the number of time-slices (the number of times this
    patch was recorded by the satellite; can also be a single image)

    In addition to that other auxiliary information is also needed and can be stored in additional attributes of the
    EOPatch (thus extending the functionality of numpy ndarray). These attributes are listed in the FeatureType enum.

    Currently, the EOPatch object doesn't enforce that the length of timestamps be equal to n_times dimensions of numpy
    arrays in other attributes.
    """

    # establish types of property value holders
    _timestamps: list[dt.datetime] | None
    _bbox: BBox | None

    def __init__(
        self,
        *,
        data: Mapping[str, np.ndarray] | None = None,
        mask: Mapping[str, np.ndarray] | None = None,
        scalar: Mapping[str, np.ndarray] | None = None,
        label: Mapping[str, np.ndarray] | None = None,
        vector: Mapping[str, gpd.GeoDataFrame] | None = None,
        data_timeless: Mapping[str, np.ndarray] | None = None,
        mask_timeless: Mapping[str, np.ndarray] | None = None,
        scalar_timeless: Mapping[str, np.ndarray] | None = None,
        label_timeless: Mapping[str, np.ndarray] | None = None,
        vector_timeless: Mapping[str, gpd.GeoDataFrame] | None = None,
        meta_info: Mapping[str, Any] | None = None,
        bbox: BBox | None = None,
        timestamps: list[dt.datetime] | None = None,
    ):
        self.data: MutableMapping[str, np.ndarray] = _FeatureDictNumpy(data or {}, FeatureType.DATA)
        self.mask: MutableMapping[str, np.ndarray] = _FeatureDictNumpy(mask or {}, FeatureType.MASK)
        self.scalar: MutableMapping[str, np.ndarray] = _FeatureDictNumpy(scalar or {}, FeatureType.SCALAR)
        self.label: MutableMapping[str, np.ndarray] = _FeatureDictNumpy(label or {}, FeatureType.LABEL)
        self.vector: MutableMapping[str, gpd.GeoDataFrame] = _FeatureDictGeoDf(vector or {}, FeatureType.VECTOR)
        self.data_timeless: MutableMapping[str, np.ndarray] = _FeatureDictNumpy(
            data_timeless or {}, FeatureType.DATA_TIMELESS
        )
        self.mask_timeless: MutableMapping[str, np.ndarray] = _FeatureDictNumpy(
            mask_timeless or {}, FeatureType.MASK_TIMELESS
        )
        self.scalar_timeless: MutableMapping[str, np.ndarray] = _FeatureDictNumpy(
            scalar_timeless or {}, FeatureType.SCALAR_TIMELESS
        )
        self.label_timeless: MutableMapping[str, np.ndarray] = _FeatureDictNumpy(
            label_timeless or {}, FeatureType.LABEL_TIMELESS
        )
        self.vector_timeless: MutableMapping[str, gpd.GeoDataFrame] = _FeatureDictGeoDf(
            vector_timeless or {}, FeatureType.VECTOR_TIMELESS
        )
        self.meta_info: MutableMapping[str, Any] = _FeatureDictJson(meta_info or {}, FeatureType.META_INFO)
        self.bbox = bbox
        self.timestamps = timestamps

    @property
    def timestamp(self) -> list[dt.datetime] | None:
        """A property for handling the deprecated timestamp attribute."""
        warn(TIMESTAMP_RENAME_WARNING, category=EODeprecationWarning, stacklevel=2)
        return self.timestamps

    @timestamp.setter
    def timestamp(self, value: list[dt.datetime]) -> None:
        warn(TIMESTAMP_RENAME_WARNING, category=EODeprecationWarning, stacklevel=2)
        self.timestamps = value

    @property
    def timestamps(self) -> list[dt.datetime] | None:
        """A property for handling the `timestamps` attribute."""
        return self._timestamps

    @timestamps.setter
    def timestamps(self, value: Iterable[dt.datetime] | None) -> None:
        if value is None:
            self._timestamps = None
        elif isinstance(value, Iterable) and all(isinstance(time, (dt.date, str)) for time in value):
            self._timestamps = [parse_time(time, force_datetime=True) for time in value]
        else:
            raise TypeError(f"Cannot assign {value} as timestamps. Should be a sequence of datetime.datetime objects.")

    def get_timestamps(
        self, message_on_failure: str = "This EOPatch does not contain timestamps."
    ) -> list[dt.datetime]:
        """Returns the `timestamps` attribute if the EOPatch is temporally defined. Fails otherwise."""
        if self._timestamps is None:
            raise RuntimeError(message_on_failure)
        return self._timestamps

    @property
    def bbox(self) -> BBox | None:
        """A property for handling the `bbox` attribute."""
        return self._bbox

    @bbox.setter
    def bbox(self, value: BBox | None) -> None:
        if not (isinstance(value, BBox) or value is None):
            raise TypeError(f"Cannot assign {value} as bbox. Should be a `BBox` object.")
        if value is None:
            warn(MISSING_BBOX_WARNING, category=EODeprecationWarning, stacklevel=2)
        self._bbox = value

    def __setattr__(self, key: str, value: object) -> None:
        """Casts dictionaries to _FeatureDict objects for non-meta features."""

        if FeatureType.has_value(key) and FeatureType(key) not in (FeatureType.BBOX, FeatureType.TIMESTAMPS):
            if not isinstance(value, (dict, _FeatureDict)):
                raise TypeError(f"Cannot parse {value} for attribute {key}. Should be a dictionary.")
            value = _create_feature_dict(FeatureType(key), value)

        super().__setattr__(key, value)

    @overload
    def __getitem__(self, key: Literal[FeatureType.BBOX] | tuple[Literal[FeatureType.BBOX], Any]) -> BBox:
        ...

    @overload
    def __getitem__(
        self, key: Literal[FeatureType.TIMESTAMPS] | tuple[Literal[FeatureType.TIMESTAMPS], Any]
    ) -> list[dt.datetime]:
        ...

    @overload
    def __getitem__(self, key: FeatureType | tuple[FeatureType, str | None | EllipsisType]) -> Any:
        ...

    def __getitem__(self, key: FeatureType | tuple[FeatureType, str | None | EllipsisType]) -> Any:
        """Provides features of requested feature type. It can also accept a tuple of (feature_type, feature_name).

        :param key: Feature type or a (feature_type, feature_name) pair.
        """
        feature_type, feature_name = key if isinstance(key, tuple) else (key, None)
        value = getattr(self, FeatureType(feature_type).value)
        if feature_name not in (None, Ellipsis) and isinstance(value, _FeatureDict):
            feature_name = cast(str, feature_name)  # the above check deals with ... and None
            return value[feature_name]
        return value

    def __setitem__(self, key: FeatureType | tuple[FeatureType, str | None | EllipsisType], value: Any) -> None:
        """Sets a new value to the given FeatureType or tuple of (feature_type, feature_name)."""
        feature_type, feature_name = key if isinstance(key, tuple) else (key, None)
        ftype_attr = FeatureType(feature_type).value

        if feature_name not in (None, Ellipsis):
            getattr(self, ftype_attr)[feature_name] = value
        else:
            setattr(self, ftype_attr, value)

    def __delitem__(self, feature: FeatureType | FeatureSpec) -> None:
        """Deletes the selected feature type or feature."""
        if isinstance(feature, tuple):
            feature_type, feature_name = feature
            if feature_type in [FeatureType.BBOX, FeatureType.TIMESTAMPS]:
                feature = feature_type
            else:
                del self[feature_type][feature_name]
                return

        feature_type = FeatureType(feature)
        if feature_type == FeatureType.BBOX:
            raise ValueError("The BBox of an EOPatch should never be undefined.")
        if feature_type == FeatureType.TIMESTAMPS:
            self[feature_type] = None
        else:
            self[feature_type] = {}

    def __eq__(self, other: object) -> bool:
        """True if FeatureType attributes, bbox, and timestamps of both EOPatches are equal by value."""
        if not isinstance(other, type(self)):
            return False

        return all(deep_eq(self[feature_type], other[feature_type]) for feature_type in FeatureType)

    def __contains__(self, key: object) -> bool:
        # `key` does not have a precise type, because otherwise `mypy` defaults to inclusion using `__iter__` and
        # the error message becomes incomprehensible.
        if isinstance(key, FeatureType):
            return bool(self[key])
        if isinstance(key, tuple) and len(key) == 2:
            ftype, fname = key
            if ftype in [FeatureType.BBOX, FeatureType.TIMESTAMPS]:
                return bool(self[ftype])
            return fname in self[ftype]
        raise ValueError(
            f"Membership checking is only implemented for elements of type `{FeatureType.__name__}` and for "
            "`(feature_type, feature_name)` pairs."
        )

    @deprecated_function(EODeprecationWarning, "Use the `merge` method instead.")
    def __add__(self, other: EOPatch) -> EOPatch:
        """Merges two EOPatches into a new EOPatch."""
        return self.merge(other)

    def __repr__(self) -> str:
        feature_repr_list = []
        for feature_type in FeatureType:
            content = self[feature_type]
            if not content:
                continue

            if isinstance(content, _FeatureDict):
                content = {k: content._get_unloaded(k) for k in content}  # noqa: SLF001
                inner_content_repr = "\n    ".join(
                    [f"{label}: {self._repr_value(value)}" for label, value in sorted(content.items())]
                )
                content_str = "{\n    " + inner_content_repr + "\n  }"
            else:
                content_str = self._repr_value(content)
            feature_repr_list.append(f"{feature_type.value}={content_str}")

        feature_repr = "\n  ".join(feature_repr_list)
        if feature_repr:
            feature_repr = f"\n  {feature_repr}\n"
        return f"{self.__class__.__name__}({feature_repr})"

    @staticmethod
    def _repr_value(value: object) -> str:
        """Creates a representation string for different types of data.

        :param value: data in any type
        :return: representation string
        """
        if isinstance(value, np.ndarray):
            return f"{EOPatch._repr_value_class(value)}(shape={value.shape}, dtype={value.dtype})"

        if isinstance(value, gpd.GeoDataFrame):
            crs = CRS(value.crs).ogc_string() if value.crs else value.crs
            return f"{EOPatch._repr_value_class(value)}(columns={list(value)}, length={len(value)}, crs={crs})"

        if isinstance(value, (list, tuple, dict)) and value:
            repr_str = str(value)
            if len(repr_str) <= MAX_DATA_REPR_LEN:
                return repr_str

            l_bracket, r_bracket = ("[", "]") if isinstance(value, list) else ("(", ")")
            if isinstance(value, (list, tuple)) and len(value) > 2:
                repr_str = f"{l_bracket}{value[0]!r}, ..., {value[-1]!r}{r_bracket}"

            if len(repr_str) > MAX_DATA_REPR_LEN and isinstance(value, (list, tuple)) and len(value) > 1:
                repr_str = f"{l_bracket}{value[0]!r}, ...{r_bracket}"

            if len(repr_str) > MAX_DATA_REPR_LEN:
                repr_str = str(type(value))

            return f"{repr_str}, length={len(value)}"

        return repr(value)

    @staticmethod
    def _repr_value_class(value: object) -> str:
        """A representation of a class of a given value"""
        cls = value.__class__
        return ".".join([cls.__module__.split(".")[0], cls.__name__])

    def __copy__(
        self, features: FeaturesSpecification = ..., copy_timestamps: bool | Literal["auto"] = "auto"
    ) -> EOPatch:
        """Returns a new EOPatch with shallow copies of given features.

        :param features: A collection of features or feature types that will be copied into new EOPatch.
        :param copy_timestamps: Whether to copy timestamps to the new EOPatch. By default copies them over if any
            temporal features are getting copied.
        """
        if not features:  # For some reason deepcopy and copy pass {} by default
            features = ...
        patch_features = parse_features(features, eopatch=self)
        if copy_timestamps == "auto":
            copy_timestamps = any(ftype.is_temporal() for ftype, _ in patch_features)

        new_eopatch = EOPatch(bbox=copy.copy(self.bbox))
        if copy_timestamps:
            new_eopatch.timestamps = copy.copy(self.timestamps)

        for feature_type, feature_name in patch_features:
            if feature_type not in (FeatureType.BBOX, FeatureType.TIMESTAMPS):
                new_eopatch[feature_type][feature_name] = self[feature_type]._get_unloaded(feature_name)  # noqa: SLF001
        return new_eopatch

    def __deepcopy__(
        self,
        memo: dict | None = None,
        features: FeaturesSpecification = ...,
        copy_timestamps: bool | Literal["auto"] = "auto",
    ) -> EOPatch:
        """Returns a new EOPatch with deep copies of given features.

        :param memo: built-in parameter for memoization
        :param features: A collection of features or feature types that will be copied into new EOPatch.
        :param copy_timestamps: Whether to copy timestamps to the new EOPatch. By default copies them over if any
            temporal features are getting copied.
        """
        if not features:  # For some reason deepcopy and copy pass {} by default
            features = ...
        patch_features = parse_features(features, eopatch=self)
        if copy_timestamps == "auto":
            copy_timestamps = any(ftype.is_temporal() for ftype, _ in patch_features)

        new_eopatch = EOPatch(bbox=copy.deepcopy(self.bbox))
        if copy_timestamps:
            new_eopatch.timestamps = copy.deepcopy(self.timestamps)

        for feature_type, feature_name in parse_features(features, eopatch=self):
            if feature_type not in (FeatureType.BBOX, FeatureType.TIMESTAMPS):
                value = self[feature_type]._get_unloaded(feature_name)  # noqa: SLF001

                if isinstance(value, FeatureIO):
                    # We cannot deepcopy the entire object because of the filesystem attribute
                    value = copy.copy(value)
                    value.loaded_value = copy.deepcopy(value.loaded_value, memo=memo)
                else:
                    value = copy.deepcopy(value, memo=memo)

                new_eopatch[feature_type][feature_name] = value

        return new_eopatch

    def copy(
        self,
        features: FeaturesSpecification = ...,
        deep: bool = False,
        copy_timestamps: bool | Literal["auto"] = "auto",
    ) -> EOPatch:
        """Get a copy of the current `EOPatch`.

        :param features: Features to be copied into a new `EOPatch`. By default, all features will be copied. Note that
            `BBOX` is always copied.
        :param deep: If `True` it will make a deep copy of all data inside the `EOPatch`. Otherwise, only a shallow copy
            of `EOPatch` will be made. Note that `BBOX` and `TIMESTAMPS` will be copied even with a shallow copy.
        :param copy_timestamps: Whether to copy timestamps to the new EOPatch. By default copies them over if any
            temporal features are getting copied.
        :return: An EOPatch copy.
        """
        # pylint: disable=unnecessary-dunder-call
        if deep:
            return self.__deepcopy__(features=features, copy_timestamps=copy_timestamps)
        return self.__copy__(features=features, copy_timestamps=copy_timestamps)

    @deprecated_function(EODeprecationWarning, "Use `del eopatch[feature_type]` or `del eopatch[feature]` instead.")
    def reset_feature_type(self, feature_type: FeatureType) -> None:
        """Resets the values of the given feature type.

        :param feature_type: Type of feature
        """
        feature_type = FeatureType(feature_type)
        if feature_type is FeatureType.BBOX:
            raise ValueError("The BBox of an EOPatch should never be undefined.")
        if feature_type is FeatureType.TIMESTAMPS:
            self[feature_type] = []
        else:
            self[feature_type] = {}

    def get_spatial_dimension(self, feature_type: FeatureType, feature_name: str) -> tuple[int, int]:
        """
        Returns a tuple of spatial dimensions (height, width) of a feature.

        :param feature_type: Type of the feature
        :param feature_name: Name of the feature
        """
        if feature_type.is_array() and feature_type.is_spatial():
            shape = self[feature_type][feature_name].shape
            return shape[1:3] if feature_type.is_temporal() else shape[0:2]

        raise ValueError(f"Features of type {feature_type} do not have a spatial dimension or are not arrays.")

    def get_features(self) -> list[FeatureSpec]:
        """Returns a list of all non-empty features of EOPatch.

        :return: List of non-empty features
        """
        feature_list: list[FeatureSpec] = []
        for feature_type in FeatureType:
            if feature_type is FeatureType.BBOX or feature_type is FeatureType.TIMESTAMPS:
                if feature_type in self:
                    feature_list.append((feature_type, None))
            else:
                for feature_name in self[feature_type]:
                    feature_list.append((feature_type, feature_name))
        return feature_list

    def save(
        self,
        path: str,
        features: FeaturesSpecification = ...,
        overwrite_permission: OverwritePermission = OverwritePermission.ADD_ONLY,
        compress_level: int = 0,
        filesystem: FS | None = None,
        *,
        save_timestamps: bool | Literal["auto"] = "auto",
        use_zarr: bool = False,
        temporal_selection: None | slice | list[int] = None,
    ) -> None:
        """Method to save an EOPatch from memory to a storage.

        :param path: A location where to save EOPatch. It can be either a local path or a remote URL path.
        :param features: A collection of features types specifying features of which type will be saved. By default,
            all features will be saved.
        :param overwrite_permission: A level of permission for overwriting an existing EOPatch
        :param compress_level: A level of data compression and can be specified with an integer from 0 (no compression)
            to 9 (highest compression).
        :param filesystem: An existing filesystem object. If not given it will be initialized according to the `path`
            parameter.
        :save_timestamps: Whether to save the timestamps of the EOPatch. By default they are saved whenever temporal
            features are being saved.
        :param use_zarr: Saves numpy-array based features into Zarr files. Requires ZARR extra dependencies.
        :param temporal_selection: Writes all of the data to the chosen temporal indices of preexisting arrays. Can be
            used for saving data in multiple steps for memory optimization.
        """
        if filesystem is None:
            filesystem = get_filesystem(path, create=True)
            path = "/"

        save_eopatch(
            self,
            filesystem,
            path,
            features=features,
            compress_level=compress_level,
            overwrite_permission=OverwritePermission(overwrite_permission),
            save_timestamps=save_timestamps,
            use_zarr=use_zarr,
            temporal_selection=temporal_selection,
        )

    @staticmethod
    def load(
        path: str,
        features: FeaturesSpecification = ...,
        lazy_loading: bool = False,
        filesystem: FS | None = None,
        *,
<<<<<<< HEAD
        temporal_selection: None | slice | list[int] | Callable[[list[dt.datetime]], list[bool]] = None,
=======
        load_timestamps: bool | Literal["auto"] = "auto",
        temporal_selection: None | slice | list[int] = None,
>>>>>>> 783ac48f
    ) -> EOPatch:
        """Method to load an EOPatch from a storage into memory.

        :param path: A location from where to load EOPatch. It can be either a local path or a remote URL path.
        :param features: A collection of features to be loaded. By default, all features will be loaded.
        :param lazy_loading: If `True` features will be lazy loaded.
        :param filesystem: An existing filesystem object. If not given it will be initialized according to the `path`
            parameter.
<<<<<<< HEAD
        :param temporal_selection: Only loads data corresponding to the chosen indices. Can also be a callable that,
            given a list of timestamps, returns a list of booleans declaring which temporal slices to load.
=======
        :load_timestamps: Whether to load the timestamps of the EOPatch. By default they are loaded whenever temporal
            features are being loaded.
        :param temporal_selection: Only loads data corresponding to the chosen indices.
>>>>>>> 783ac48f
        :return: Loaded EOPatch
        """
        if filesystem is None:
            filesystem = get_filesystem(path, create=False)
            path = "/"

        bbox_io, timestamps_io, features_dict = load_eopatch_content(
            filesystem, path, features=features, temporal_selection=temporal_selection, load_timestamps=load_timestamps
        )
        eopatch = EOPatch(bbox=None if bbox_io is None else bbox_io.load())

        if timestamps_io is not None:
            eopatch.timestamps = timestamps_io.load()
        for feature, feature_io in features_dict.items():
            eopatch[feature] = feature_io

        if not lazy_loading:
            _trigger_loading_for_eopatch_features(eopatch)
        return eopatch

    @deprecated_function(EODeprecationWarning, "Use the function `eolearn.core.merge_eopatches` instead.")
    def merge(
        self,
        *eopatches: EOPatch,
        features: FeaturesSpecification = ...,
        time_dependent_op: Literal[None, "concatenate", "min", "max", "mean", "median"] | Callable = None,
        timeless_op: Literal[None, "concatenate", "min", "max", "mean", "median"] | Callable = None,
    ) -> EOPatch:
        """Merge features of given EOPatches into a new EOPatch.

        :param eopatches: Any number of EOPatches to be merged together with the current EOPatch
        :param features: A collection of features to be merged together. By default, all features will be merged.
        :param time_dependent_op: An operation to be used to join data for any time-dependent raster feature. Before
            joining time slices of all arrays will be sorted. Supported options are:

            - None (default): If time slices with matching timestamps have the same values, take one. Raise an error
              otherwise.
            - 'concatenate': Keep all time slices, even the ones with matching timestamps
            - 'min': Join time slices with matching timestamps by taking minimum values. Ignore NaN values.
            - 'max': Join time slices with matching timestamps by taking maximum values. Ignore NaN values.
            - 'mean': Join time slices with matching timestamps by taking mean values. Ignore NaN values.
            - 'median': Join time slices with matching timestamps by taking median values. Ignore NaN values.
        :param timeless_op: An operation to be used to join data for any timeless raster feature. Supported options
            are:

            - None (default): If arrays are the same, take one. Raise an error otherwise.
            - 'concatenate': Join arrays over the last (i.e. bands) dimension
            - 'min': Join arrays by taking minimum values. Ignore NaN values.
            - 'max': Join arrays by taking maximum values. Ignore NaN values.
            - 'mean': Join arrays by taking mean values. Ignore NaN values.
            - 'median': Join arrays by taking median values. Ignore NaN values.
        :return: A merged EOPatch
        """
        from .eodata_merge import merge_eopatches  # pylint: disable=import-outside-toplevel, cyclic-import

        return merge_eopatches(
            self, *eopatches, features=features, time_dependent_op=time_dependent_op, timeless_op=timeless_op
        )

    def consolidate_timestamps(self, timestamps: list[dt.datetime]) -> set[dt.datetime]:
        """Removes all frames from the EOPatch with a date not found in the provided timestamps list.

        :param timestamps: keep frames with date found in this list
        :return: set of removed frames' dates
        """
        old_timestamps = self.get_timestamps()
        remove_from_patch = set(old_timestamps).difference(timestamps)
        remove_from_patch_idxs = [old_timestamps.index(rm_date) for rm_date in remove_from_patch]
        good_timestamp_idxs = [idx for idx, _ in enumerate(old_timestamps) if idx not in remove_from_patch_idxs]
        good_timestamps = [date for idx, date in enumerate(old_timestamps) if idx not in remove_from_patch_idxs]

        for ftype in FeatureType:
            if ftype.is_timeless() or ftype.is_meta() or ftype.is_vector():
                continue
            for feature_name, value in self[ftype].items():
                self[ftype, feature_name] = value[good_timestamp_idxs, ...]

        self.timestamps = good_timestamps
        return remove_from_patch

    def plot(
        self,
        feature: FeatureSpec,
        *,
        times: list[int] | slice | None = None,
        channels: list[int] | slice | None = None,
        channel_names: list[str] | None = None,
        rgb: tuple[int, int, int] | None = None,
        backend: str | PlotBackend = "matplotlib",
        config: PlotConfig | None = None,
        **kwargs: Any,
    ) -> object:
        """Plots an `EOPatch` feature.

        :param feature: A feature in the `EOPatch`.
        :param times: A list or a slice of indices on temporal axis to be used for plotting. If not provided all
            indices will be used.
        :param channels: A list or a slice of indices on channels axis to be used for plotting. If not provided all
            indices will be used.
        :param channel_names: Names of channels of the last dimension in the given raster feature.
        :param rgb: If provided, it should be a list of 3 indices of RGB channels to be plotted. It will plot only RGB
            images with these channels. This only works for raster features with spatial dimension.
        :param backend: A type of plotting backend.
        :param config: A configuration object with advanced plotting parameters.
        :param kwargs: Parameters that are specific to a specified plotting backend.
        :return: A plot object that depends on the backend used.
        """
        # pylint: disable=import-outside-toplevel,raise-missing-from
        try:
            from eolearn.visualization.eopatch import plot_eopatch
        except ImportError:
            raise RuntimeError(
                "Subpackage eo-learn-visualization has to be installed in order to use EOPatch visualization method"
            )

        return plot_eopatch(
            self,
            feature=feature,
            times=times,
            channels=channels,
            channel_names=channel_names,
            rgb=rgb,
            backend=backend,
            config=config,
            **kwargs,
        )


def _trigger_loading_for_eopatch_features(eopatch: EOPatch) -> None:
    with concurrent.futures.ThreadPoolExecutor() as executor:
        executor.submit(lambda: eopatch.bbox)
        executor.submit(lambda: eopatch.timestamps)
        list(executor.map(lambda feature: eopatch[feature], eopatch.get_features()))<|MERGE_RESOLUTION|>--- conflicted
+++ resolved
@@ -640,12 +640,8 @@
         lazy_loading: bool = False,
         filesystem: FS | None = None,
         *,
-<<<<<<< HEAD
+        load_timestamps: bool | Literal["auto"] = "auto",
         temporal_selection: None | slice | list[int] | Callable[[list[dt.datetime]], list[bool]] = None,
-=======
-        load_timestamps: bool | Literal["auto"] = "auto",
-        temporal_selection: None | slice | list[int] = None,
->>>>>>> 783ac48f
     ) -> EOPatch:
         """Method to load an EOPatch from a storage into memory.
 
@@ -654,14 +650,10 @@
         :param lazy_loading: If `True` features will be lazy loaded.
         :param filesystem: An existing filesystem object. If not given it will be initialized according to the `path`
             parameter.
-<<<<<<< HEAD
+        :load_timestamps: Whether to load the timestamps of the EOPatch. By default they are loaded whenever temporal
+            features are being loaded.
         :param temporal_selection: Only loads data corresponding to the chosen indices. Can also be a callable that,
             given a list of timestamps, returns a list of booleans declaring which temporal slices to load.
-=======
-        :load_timestamps: Whether to load the timestamps of the EOPatch. By default they are loaded whenever temporal
-            features are being loaded.
-        :param temporal_selection: Only loads data corresponding to the chosen indices.
->>>>>>> 783ac48f
         :return: Loaded EOPatch
         """
         if filesystem is None:
