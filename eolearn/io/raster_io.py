"""
Module containing tasks used for reading and writing to disk

Copyright (c) 2017- Sinergise and contributors
For the full list of contributors, see the CREDITS file in the root directory of this source tree.

This source code is licensed under the MIT license, see the LICENSE file in the root directory of this source tree.
"""
from __future__ import annotations

import datetime as dt
import functools
import logging
import warnings
from abc import ABCMeta

import fs
import numpy as np
import rasterio
import rasterio.warp
from affine import Affine
from fs.base import FS
from fs_s3fs import S3FS
from rasterio.io import DatasetReader
from rasterio.session import AWSSession
from rasterio.windows import Window, from_bounds

from sentinelhub import CRS, BBox, SHConfig, parse_time_interval

from eolearn.core import EOPatch
from eolearn.core.core_tasks import IOTask
from eolearn.core.exceptions import EODeprecationWarning, EORuntimeWarning
from eolearn.core.types import Feature
from eolearn.core.utils.fs import get_base_filesystem_and_path, get_full_path

LOGGER = logging.getLogger(__name__)


class BaseRasterIoTask(IOTask, metaclass=ABCMeta):
    """Base abstract class for raster IO tasks"""

    def __init__(
        self,
        feature: Feature,
        path: str = ...,  # type: ignore[assignment]
        *,
        filesystem: FS | None = None,
        image_dtype: np.dtype | type | None = None,
        no_data_value: float | None = None,
        create: bool = False,
        config: SHConfig | None = None,
        folder: str | None = None,
    ):
        """
        :param feature: Feature which will be exported or imported
        :param path: A path to the image(s). If `filesystem` is defined, then `folder` should be given relative to the
            filesystem object. Otherwise, it should be an absolute path.
        :param filesystem: A filesystem object. If not given it will be initialized according to `folder` parameter.
        :param image_dtype: A data type of data in exported images or data imported from images.
        :param no_data_value: When exporting this is the `NoData` value of pixels in exported images. When importing
            this value is assigned to the pixels with `NoData`.
        :param create: If the filesystem path doesn't exist this flag indicates to either create it or raise an error.
        :param config: A configuration object with AWS credentials. By default, is set to None and in this case the
            default configuration will be taken.
        """
        if folder is not None:
            warnings.warn("The parameter `folder` has been renamed to `path`.", EODeprecationWarning, stacklevel=3)
            path = folder

        if path is ...:  # type: ignore[comparison-overlap]
            raise TypeError(f"{type(self).__name__} is missing a required positional argument 'path'.")

        self.feature = self.parse_feature(feature)
        self.image_dtype = image_dtype
        self.no_data_value = no_data_value

        if filesystem is None:
            filesystem, path = get_base_filesystem_and_path(path, create=create, config=config)

        # the super-class takes care of filesystem pickling
        super().__init__(path, filesystem=filesystem, create=create, config=config)

    def _get_filename_paths(
        self, filename_template: str | list[str], timestamps: list[dt.datetime] | None
    ) -> list[str]:
        """From a filename "template" and base path on the filesystem it generates full paths to tiff files. The paths
        are still relative to the filesystem object.

        If the file extension is not provided, it will default to `.tif`. If a "*" wildcard or a datetime format
        substring (e.g. "%Y%m%dT%H%M%S") is provided in the template, it returns multiple GeoTIFF paths where each one
        will correspond to a single timestamp. Alternatively, a list of paths can be provided, one for each timestamp.
        """
        if isinstance(filename_template, str):
            filename_path = fs.path.join(self.filesystem_path, filename_template)
            filename_paths = self._generate_paths(filename_path, timestamps)

        elif isinstance(filename_template, list):
            if timestamps and len(filename_template) != len(timestamps):
                raise ValueError("The number of provided timestamps does not match the number of provided filenames.")

            filenames = []
            for idx, path in enumerate(filename_template):
                timestamps = [] if not timestamps else [timestamps[idx]]
                filenames.extend(self._generate_paths(path, timestamps))

            filename_paths = [fs.path.join(self.filesystem_path, path) for path in filenames]

        else:
            raise TypeError(f"The `filename` parameter must be a list or a string, but {filename_template} found")

        if self._create_path:
            unique_folder_paths = {fs.path.dirname(filename_path) for filename_path in filename_paths}
            for folder_path in unique_folder_paths:
                self.filesystem.makedirs(folder_path, recreate=True)

        return filename_paths

    @classmethod
    def _generate_paths(cls, path_template: str, timestamps: list[dt.datetime] | None) -> list[str]:
        """Uses a filename path template to create a list of actual filename paths."""
        if not path_template.lower().endswith((".tif", ".tiff")):
            path_template = f"{path_template}.tif"

        if not timestamps:
            return [path_template]

        path_template = path_template.replace("*", "%Y%m%dT%H%M%S")

        if timestamps[0].strftime(path_template) == path_template:  # unaffected by timestamps
            return [path_template]

        return [timestamp.strftime(path_template) for timestamp in timestamps]


class ExportToTiffTask(BaseRasterIoTask):
    """Task exports specified feature to GeoTIFF.

    The task can export also features with sizes of both time and band dimension greater than `1`. When exporting
    only multiple times or only multiple bands, the GeoTIFF channels are in the expected order. However, when
    exporting multiple times and bands, the order obeys the following pattern:

    T(1)B(1), T(1)B(2), ..., T(1)B(N), T(2)B(1), T(2)B(2), ..., T(2)B(N), ..., ..., T(M)B(N)

    where T and B are the time and band indices of the array, and M and N are the lengths of these indices,
    respectively.
    """

    def __init__(
        self,
        feature: Feature,
        path: str = ...,  # type: ignore[assignment]
        *,
        date_indices: list[int] | tuple[int, int] | tuple[dt.datetime, dt.datetime] | tuple[str, str] | None = None,
        band_indices: list[int] | tuple[int, int] | None = None,
        crs: CRS | int | str | None = None,
        fail_on_missing: bool = True,
        compress: str | None = None,
        filesystem: FS | None = None,
        image_dtype: np.dtype | type | None = None,
        no_data_value: float | None = None,
        config: SHConfig | None = None,
        folder: str | None = None,
    ):
        """
        :param feature: A feature to be exported.
        :param path: A path to the image(s). If `filesystem` is defined, then `folder` should be given relative to the
            filesystem object. Otherwise, it should be an absolute path.
        :param date_indices: Indices of those time frames from the give feature that will be exported to a tiff image.
            It can be either a list of indices or a tuple of `2` indices defining an interval of indices or a tuple of
            `2` datetime object also defining a time interval. By default, all time frames will be exported.
        :param band_indices: Indices of those bands from the given feature that will be exported to a tiff image. It
            can be either a list of indices or a tuple of `2` indices defining an interval of indices. By default, all
            bands will be exported.
        :param crs: A CRS in which to reproject the feature before writing it to GeoTIFF. By default, no reprojection
            will be done.
        :param fail_on_missing: A flag to specify if the task should fail if a feature is missing or if it should
            just show a warning.
        :param compress: A type of compression that rasterio should apply to an exported image.
        :param filesystem: A filesystem object. If not given it will be initialized according to `folder` parameter.
        :param image_dtype: A data type of data in exported images or data imported from images.
        :param no_data_value: The `NoData` value of pixels in exported images.
        :param config: A configuration object with AWS credentials. By default, is set to None and in this case the
            default configuration will be taken.
        """
        super().__init__(
            feature,
            path=path,
            create=True,
            filesystem=filesystem,
            image_dtype=image_dtype,
            no_data_value=no_data_value,
            config=config,
            folder=folder,
        )

        self.date_indices = date_indices
        self.band_indices = band_indices
        self.crs = None if crs is None else CRS(crs)
        self.fail_on_missing = fail_on_missing
        self.compress = compress

    def _prepare_image_array(self, eopatch: EOPatch, feature: Feature) -> np.ndarray:
        """Collects a feature from EOPatch and prepares the array of an image which will be rasterized. The resulting
        array has shape (channels, height, width) and is of correct dtype.
        """
        data_array = self._reduce_by_bands(eopatch[feature])

        feature_type, _ = feature
        if feature_type.is_temporal():
            data_array = self._reduce_by_time(data_array, eopatch.get_timestamps())
        else:
            data_array = np.expand_dims(data_array, axis=0)

        if not feature_type.is_spatial():
            # add height and width dimensions
            data_array = np.expand_dims(np.expand_dims(data_array, axis=1), axis=1)

        data_array = self._set_export_dtype(data_array, feature)

        time_dim, height, width, band_dim = data_array.shape
        new_shape = (time_dim * band_dim, height, width)

        return np.moveaxis(data_array, -1, 1).reshape(new_shape)

    def _reduce_by_bands(self, array: np.ndarray) -> np.ndarray:
        """Reduces the array by selecting a subset of bands."""
        if self.band_indices is None:
            return array

        if isinstance(self.band_indices, list):
            if [band for band in self.band_indices if not isinstance(band, int)]:
                raise ValueError(f"Invalid format in {self.band_indices} list, expected integers")
            return array[..., self.band_indices]

        if isinstance(self.band_indices, tuple):
            if tuple(map(type, self.band_indices)) != (int, int):
                raise ValueError(f"Invalid format in {self.band_indices} tuple, expected integers")
            return array[..., self.band_indices[0] : self.band_indices[1] + 1]

        raise ValueError(f"Invalid format in {self.band_indices}, expected tuple or list")

    def _reduce_by_time(self, data_array: np.ndarray, timestamps: list[dt.datetime]) -> np.ndarray:
        """Reduce array by selecting a subset of times."""
        if self.date_indices is None:
            return data_array

        if isinstance(self.date_indices, list):
            if [date for date in self.date_indices if not isinstance(date, int)]:
                raise ValueError(f"Invalid format in {self.date_indices} list, expected integers")
            return data_array[np.array(self.date_indices), ...]

        if isinstance(self.date_indices, tuple):
            dates = np.array(timestamps)
            start_idx, end_idx = self.date_indices
            if isinstance(start_idx, int) and isinstance(end_idx, int):
                start_date, end_date = dates[start_idx], dates[end_idx]
            elif isinstance(start_idx, str) and isinstance(end_idx, str):
                start_date, end_date = parse_time_interval((start_idx, end_idx))
            elif isinstance(start_idx, dt.datetime) and isinstance(end_idx, dt.datetime):
                start_date, end_date = start_idx, end_idx
            else:
                raise ValueError(f"Invalid format in {self.date_indices} tuple, expected ints, strings, or datetimes")
            return data_array[np.nonzero(np.where((dates >= start_date) & (dates <= end_date), dates, 0))[0]]

        raise ValueError(f"Invalid format in {self.date_indices}, expected tuple or list")

    def _set_export_dtype(self, data_array: np.ndarray, feature: Feature) -> np.ndarray:
        """To a given array it sets a dtype in which data will be exported"""
        image_dtype = data_array.dtype if self.image_dtype is None else self.image_dtype

        if image_dtype == np.int64:
            image_dtype = np.int32
            warnings.warn(
                f"Cannot export {feature} with dtype numpy.int64. Will export as numpy.int32 instead", EORuntimeWarning
            )

        return data_array.astype(image_dtype) if image_dtype != data_array.dtype else data_array

    def _get_source_and_destination_params(
        self, data_array: np.ndarray, bbox: BBox
    ) -> tuple[tuple[str, Affine], tuple[str, Affine], tuple[int, int]]:
        """Calculates source and destination CRS and transforms. Also returns destination height and width."""
        _, height, width = data_array.shape

        src_crs = bbox.crs.ogc_string()
        src_transform = rasterio.transform.from_bounds(*bbox, width=width, height=height)

        if self.crs is None:
            return (src_crs, src_transform), (src_crs, src_transform), (height, width)

        dst_crs = self.crs.ogc_string()
        dst_transform, dst_width, dst_height = rasterio.warp.calculate_default_transform(
            src_crs, dst_crs, width, height, *bbox
        )
        return (src_crs, src_transform), (dst_crs, dst_transform), (dst_height, dst_width)

    def _export_tiff(
        self,
        image_array: np.ndarray,
        filesystem: FS,
        path: str,
        channel_count: int,
        *,
        dst_crs: str,
        dst_transform: Affine,
        dst_height: int,
        dst_width: int,
        src_crs: str,
        src_transform: Affine,
    ) -> None:
        """Export an EOPatch feature to tiff based on input channel range."""
        with rasterio.Env(), filesystem.openbin(path, "w") as file_handle:
            with rasterio.open(
                file_handle,
                "w",
                driver="GTiff",
                width=dst_width,
                height=dst_height,
                count=channel_count,
                dtype=image_array.dtype,
                nodata=self.no_data_value,
                transform=dst_transform,
                crs=dst_crs,
                compress=self.compress,
            ) as dst:
                if dst_crs == src_crs:
                    dst.write(image_array)
                else:
                    for idx in range(channel_count):
                        rasterio.warp.reproject(
                            source=image_array[idx, ...],
                            destination=rasterio.band(dst, idx + 1),
                            src_transform=src_transform,
                            src_crs=src_crs,
                            dst_transform=dst_transform,
                            dst_crs=dst_crs,
                            resampling=rasterio.warp.Resampling.nearest,
                        )

    def execute(self, eopatch: EOPatch, *, filename: str | list[str] | None = "") -> EOPatch:
        """Execute method

        :param eopatch: An input EOPatch
        :param filename: A filename with a path to a tiff file. The path has to be a relative to the filesystem object
            and path from `folder` initialization parameter. If the file extension of the image file is not provided,
            it will default to `.tif`. If a "*" wildcard or a datetime.strftime substring (e.g. "%Y%m%dT%H%M%S") is
            provided in the path, an EOPatch feature will be split over multiple GeoTIFFs where each one will correspond
            to a single timestamp. Alternatively, a list of paths can be provided, one for each timestamp. Set this
            parameter to `None` to disable exporting.
        :return: Unchanged input EOPatch
        """
        if filename is None:
            return eopatch

        if self.feature not in eopatch:
            error_msg = f"Feature {self.feature} was not found in EOPatch"
            LOGGER.warning(error_msg)
            if self.fail_on_missing:
                raise ValueError(error_msg)
            return eopatch
        if eopatch.bbox is None:
            raise ValueError("EOPatch without a bounding box encountered, cannot export to GeoTIFF")

        image_array = self._prepare_image_array(eopatch, self.feature)

        src_info, dst_info, (dst_height, dst_width) = self._get_source_and_destination_params(image_array, eopatch.bbox)
        src_crs, src_transform = src_info
        dst_crs, dst_transform = dst_info

        filename_paths = self._get_filename_paths(filename, eopatch.timestamps)

        with self.filesystem as filesystem:  # no worries about `close`, filesystem is freshly unpickled by the property
            export_function = functools.partial(
                self._export_tiff,
                filesystem=filesystem,
                dst_crs=dst_crs,
                dst_transform=dst_transform,
                dst_height=dst_height,
                dst_width=dst_width,
                src_crs=src_crs,
                src_transform=src_transform,
            )

            channel_count = image_array.shape[0]
            if len(filename_paths) > 1:
                single_channel_count = channel_count // len(filename_paths)
                for timestamp_index, path in enumerate(filename_paths):
                    time_slice_array = image_array[
                        timestamp_index * single_channel_count : (timestamp_index + 1) * single_channel_count, ...
                    ]
                    export_function(image_array=time_slice_array, path=path, channel_count=single_channel_count)
            else:
                export_function(image_array=image_array, path=filename_paths[0], channel_count=channel_count)

        return eopatch


class ImportFromTiffTask(BaseRasterIoTask):
    """Task for importing data from a GeoTIFF file into an EOPatch

    The task can take an existing EOPatch and read the part of GeoTIFF image, which intersects with its bounding
    box, into a new feature. But if no EOPatch is given it will create a new EOPatch, read entire GeoTIFF image into a
    feature and set a bounding box of the new EOPatch.

    Note that if GeoTIFF file is not completely spatially aligned with location of given EOPatch it will try to fit it
    as good as possible. However, it will not do any spatial resampling or interpolation on GeoTIFF data.
    """

    def __init__(
        self,
        feature: Feature,
        path: str = ...,  # type: ignore[assignment]
        *,
        use_vsi: bool | None = None,
        timestamp_size: int | None = None,
        filesystem: FS | None = None,
        image_dtype: np.dtype | type | None = None,
        no_data_value: float | None = None,
        config: SHConfig | None = None,
        folder: str | None = None,
    ):
        """
        :param feature: EOPatch feature into which data will be imported
<<<<<<< HEAD
        :param path: A directory containing image files or a path of an image file
        :param use_vsi: A flag to define if reading should be done with GDAL/rasterio virtual system (VSI)
            functionality. The flag only has an effect when the task is used to read an image from a remote storage
            (i.e. AWS S3 bucket). For a performance improvement it is recommended to set this to `True` when reading a
            smaller chunk of a larger image, especially if it is a Cloud-optimized GeoTIFF (COG). In other cases the
            reading might be faster if the flag remains set to `False`.
=======
        :param folder: A directory containing image files or a path of an image file
        :param use_vsi: Deprecated.
>>>>>>> 07affc1f
        :param timestamp_size: In case data will be imported into a time-dependant feature this parameter can be used to
            specify time dimension. If not specified, time dimension will be the same as size of the timestamps
            attribute. If timestamps do not exist this value will be set to 1. When converting data into a feature
            channels of given tiff image should be in order
            T(1)B(1), T(1)B(2), ..., T(1)B(N), T(2)B(1), T(2)B(2), ..., T(2)B(N), ..., ..., T(M)B(N)
            where T and B are the time and band indices.
        :param filesystem: A filesystem object. If not given it will be initialized according to `folder` parameter.
        :param image_dtype: A data type of data in exported images or data imported from images.
        :param no_data_value: When exporting this is the NoData value of pixels in exported images.
            When importing this value is assigned to the pixels with NoData.
        :param config: A configuration object with AWS credentials. By default, is set to None and in this case the
            default configuration will be taken.
        """
        super().__init__(
            feature,
            path=path,
            filesystem=filesystem,
            image_dtype=image_dtype,
            no_data_value=no_data_value,
            config=config,
            folder=folder,
        )

        if use_vsi is not None:
            warnings.warn(
                "The parameter `use_vsi` has been deprecated and has no effect.", EODeprecationWarning, stacklevel=2
            )
        self.timestamp_size = timestamp_size

    def _load_from_image(self, path: str, filesystem: FS, bbox: BBox | None) -> tuple[np.ndarray, BBox | None]:
        """The method decides in what way data will be loaded from the image."""
        full_path = get_full_path(filesystem, path)

        env_kwargs = {}
        if isinstance(filesystem, S3FS):
            env_kwargs["session"] = AWSSession(
                aws_access_key_id=filesystem.aws_access_key_id,
                aws_secret_access_key=filesystem.aws_secret_access_key,
                aws_session_token=filesystem.aws_session_token,
                region_name=filesystem.region,
                endpoint_url=filesystem.endpoint_url,
            )

        with rasterio.Env(**env_kwargs), rasterio.open(full_path) as src:
            read_window, read_bbox = self._get_reading_window_and_bbox(src, bbox)
            boundless_reading = read_window is not None
            return src.read(window=read_window, boundless=boundless_reading, fill_value=self.no_data_value), read_bbox

    @staticmethod
    def _get_reading_window_and_bbox(reader: DatasetReader, bbox: BBox | None) -> tuple[Window | None, BBox | None]:
        """Provides a reading window for which data will be read from image. If it returns `None` this means that the
        whole image should be read. Those cases are when bbox is not defined, image is not geo-referenced, or
        bbox coordinates exactly match image coordinates. Additionally, it provides a bounding box of reading window
        if an image is geo-referenced."""
        image_crs = reader.crs
        image_transform = reader.transform
        image_bounds = reader.bounds
        if image_crs is None or image_transform is None or image_bounds is None:
            return None, bbox

        min_x, min_y, max_x, max_y = reader.bounds
        image_bbox = BBox((min_x, min_y, max_x, max_y), crs=image_crs.to_epsg())
        if bbox is None:
            return None, image_bbox

        original_bbox = bbox
        if bbox.crs is not image_bbox.crs:
            bbox = bbox.transform(image_crs.to_epsg())

        if bbox == image_bbox:
            return None, original_bbox

        return from_bounds(*iter(bbox), transform=image_transform), original_bbox

    def _load_data(self, filename_paths: list[str], initial_bbox: BBox | None) -> tuple[np.ndarray, BBox | None]:
        """Load data from images, join them, and provide their bounding box."""
        data_per_path = []
        final_bbox: BBox | None = None

        with self.filesystem as filesystem:
            for path in filename_paths:
                data, bbox = self._load_from_image(path, filesystem, initial_bbox)
                data_per_path.append(data)

                if bbox is None:
                    continue
                if final_bbox and bbox != final_bbox:
                    raise RuntimeError(
                        "Given images have different geo-references. They can't be imported into an EOPatch that"
                        " doesn't have a bounding box."
                    )
                final_bbox = bbox

        return np.concatenate(data_per_path, axis=0), final_bbox

    def execute(self, eopatch: EOPatch | None = None, *, filename: str | None = "") -> EOPatch:
        """Execute method which adds a new feature to the EOPatch.

        :param eopatch: input EOPatch or None if a new EOPatch should be created
        :param filename: filename of tiff file or None if entire path has already been specified in `folder` parameter
            of task initialization.
        """
        if filename is None:
            if eopatch is None:
                raise ValueError("Both eopatch and filename parameters cannot be set to None")
            return eopatch

        feature_type, feature_name = self.feature
        loading_bbox = eopatch.bbox if eopatch is not None else None
        loading_timestamps = eopatch.timestamps if eopatch is not None else []

        filename_paths = self._get_filename_paths(filename, loading_timestamps)
        data, bbox = self._load_data(filename_paths, loading_bbox)

        if eopatch is None:
            eopatch = EOPatch(bbox=bbox)

        if eopatch.bbox is None:
            eopatch.bbox = bbox

        if self.image_dtype is not None:
            data = data.astype(self.image_dtype)

        if not feature_type.is_spatial():
            data = data.flatten()

        if feature_type.is_timeless():
            data = np.moveaxis(data, 0, -1)
        else:
            channels = data.shape[0]

            times = self.timestamp_size
            if times is None:
                times = len(eopatch.timestamps) if eopatch.timestamps else 1

            if channels % times != 0:
                raise ValueError(
                    "Cannot import as a time-dependant feature because the number of tiff image channels "
                    "is not divisible by the number of timestamps"
                )

            data = data.reshape((times, channels // times) + data.shape[1:])
            data = np.moveaxis(data, 1, -1)

        eopatch[feature_type][feature_name] = data

        return eopatch<|MERGE_RESOLUTION|>--- conflicted
+++ resolved
@@ -421,17 +421,8 @@
     ):
         """
         :param feature: EOPatch feature into which data will be imported
-<<<<<<< HEAD
         :param path: A directory containing image files or a path of an image file
-        :param use_vsi: A flag to define if reading should be done with GDAL/rasterio virtual system (VSI)
-            functionality. The flag only has an effect when the task is used to read an image from a remote storage
-            (i.e. AWS S3 bucket). For a performance improvement it is recommended to set this to `True` when reading a
-            smaller chunk of a larger image, especially if it is a Cloud-optimized GeoTIFF (COG). In other cases the
-            reading might be faster if the flag remains set to `False`.
-=======
-        :param folder: A directory containing image files or a path of an image file
         :param use_vsi: Deprecated.
->>>>>>> 07affc1f
         :param timestamp_size: In case data will be imported into a time-dependant feature this parameter can be used to
             specify time dimension. If not specified, time dimension will be the same as size of the timestamps
             attribute. If timestamps do not exist this value will be set to 1. When converting data into a feature
