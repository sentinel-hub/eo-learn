name: build

on:
  pull_request:
  push:
    branches:
      - "master"
      - "develop"
  schedule:
    # Schedule events are triggered by whoever last changed the cron schedule
    - cron: "5 0 * * *"

env:
  # The only way to simulate if-else statement
  CHECKOUT_BRANCH: ${{ github.event_name == 'schedule' && 'develop' || github.ref }}

jobs:
  check-pre-commit-hooks:
    runs-on: ubuntu-latest
    steps:
      - name: Checkout branch
        uses: actions/checkout@v2
        with:
          ref: ${{ env.CHECKOUT_BRANCH }}

      - name: Setup Python
        uses: actions/setup-python@v2
        with:
          python-version: "3.8"
          architecture: x64

      - name: Prepare pre-commit validators
        run: |
          pip install pre-commit

      - name: Check code compliance with pre-commit validators
        run: pre-commit run --all-files

  check-code-pylint-and-mypy:
    runs-on: ubuntu-latest
    steps:
      - name: Checkout branch
        uses: actions/checkout@v2
        with:
          ref: ${{ env.CHECKOUT_BRANCH }}

      - name: Setup Python
        uses: actions/setup-python@v2
        with:
          python-version: "3.8"
          architecture: x64

      - name: Install packages
        run: |
          sudo apt-get update
          sudo apt-get install -y build-essential libgdal-dev graphviz proj-bin gcc libproj-dev libspatialindex-dev
          pip install -r requirements-dev.txt --upgrade
          python install_all.py -e

      - name: Run pylint
        run: make pylint

      - name: Run mypy
        run: |
          mypy core/eolearn/core
          mypy geometry/eolearn/geometry
<<<<<<< HEAD
          mypy features/eolearn/features
=======
          mypy ml_tools/eolearn/ml_tools
          mypy visualization/eolearn/visualization
>>>>>>> 0a67ceb8

  test-on-github:
    runs-on: ubuntu-latest
    strategy:
      matrix:
        python-version:
          - "3.7"
          - "3.9"
          - "3.10"
        include:
          # A flag marks whether full or partial tests should be run
          # We don't run integration tests on pull requests from outside repos, because they don't have secrets
          - python-version: "3.8"
            full_test_suite: ${{ github.event_name != 'pull_request' || github.event.pull_request.head.repo.full_name == github.repository }}
    steps:
      - name: Checkout branch
        uses: actions/checkout@v2
        with:
          ref: ${{ env.CHECKOUT_BRANCH }}

      - name: Setup Python
        uses: actions/setup-python@v2
        with:
          python-version: ${{ matrix.python-version }}
          architecture: x64

      - name: Install packages
        run: |
          sudo apt-get update
          sudo apt-get install -y build-essential libgdal-dev graphviz proj-bin gcc libproj-dev libspatialindex-dev
          pip install -r requirements-dev.txt --upgrade
          python install_all.py -e

      - name: Run full tests and code coverage
        if: ${{ matrix.full_test_suite }}
        run: |
          sentinelhub.config \
            --sh_client_id "${{ secrets.SH_CLIENT_ID }}" \
            --sh_client_secret "${{ secrets.SH_CLIENT_SECRET }}"
          pytest --cov --cov-report=term --cov-report=xml

      - name: Run reduced tests
        if: ${{ !matrix.full_test_suite }}
        run: |
          pytest -m "not sh_integration"

      - name: Upload code coverage
        if: ${{ matrix.full_test_suite }}
        uses: codecov/codecov-action@v2
        with:
          files: coverage.xml
          fail_ci_if_error: true
          verbose: false

  mirror-and-integration-test-on-gitlab:
    if: github.event_name == 'push'
    runs-on: ubuntu-latest
    steps:
      - uses: actions/checkout@v1
      - name: Mirror + trigger CI
        uses: SvanBoxel/gitlab-mirror-and-ci-action@master
        with:
          args: "https://git.sinergise.com/eo/code/eo-learn/"
        env:
          GITLAB_HOSTNAME: "git.sinergise.com"
          GITLAB_USERNAME: "github-action"
          GITLAB_PASSWORD: ${{ secrets.GITLAB_PASSWORD }}
          GITLAB_PROJECT_ID: "164"
          GITHUB_TOKEN: ${{ secrets.GITHUB_TOKEN }}<|MERGE_RESOLUTION|>--- conflicted
+++ resolved
@@ -64,12 +64,9 @@
         run: |
           mypy core/eolearn/core
           mypy geometry/eolearn/geometry
-<<<<<<< HEAD
           mypy features/eolearn/features
-=======
           mypy ml_tools/eolearn/ml_tools
           mypy visualization/eolearn/visualization
->>>>>>> 0a67ceb8
 
   test-on-github:
     runs-on: ubuntu-latest
