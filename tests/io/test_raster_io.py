--- conflicted
+++ resolved
@@ -265,11 +265,7 @@
     path = os.path.join(example_data_path, "import-tiff-test1.tiff")
     mask_feature = FeatureType.MASK_TIMELESS, "TEST_TIF"
 
-<<<<<<< HEAD
-    task = ImportFromTiffTask(mask_feature, path=path, use_vsi=use_vsi)
-=======
     task = ImportFromTiffTask(mask_feature, path)
->>>>>>> 07affc1f
     task(test_eopatch)
 
     tiff_img = read_data(path)
@@ -313,14 +309,9 @@
     feature = FeatureType.DATA_TIMELESS, "DEM"
     filename = "relative-path/my-filename.tiff"
 
-<<<<<<< HEAD
-    export_task = ExportToTiffTask(feature, path=PATH_ON_BUCKET)
-    import_task = ImportFromTiffTask(feature, path=PATH_ON_BUCKET)
-=======
-    with tempfile.TemporaryDirectory() as tmp_dir_name:
-        export_task = ExportToTiffTask(feature, folder=tmp_dir_name)
-        import_task = ImportFromTiffTask(feature, folder=tmp_dir_name)
->>>>>>> 07affc1f
+    with tempfile.TemporaryDirectory() as tmp_dir_name:
+        export_task = ExportToTiffTask(feature, path=tmp_dir_name)
+        import_task = ImportFromTiffTask(feature, path=tmp_dir_name)
 
         export_task.execute(test_eopatch, filename=filename)
         new_eopatch = import_task.execute(test_eopatch, filename=filename)
