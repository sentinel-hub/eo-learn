""" Input tasks that collect data from `Sentinel-Hub Process API
<https://docs.sentinel-hub.com/api/latest/api/process/>`__

Credits:
Copyright (c) 2019-2022 Matej Aleksandrov, Matej Batič, Grega Milčinski, Domagoj Korais, Matic Lubej (Sinergise)
Copyright (c) 2019-2022 Žiga Lukšič, Devis Peressutti, Nejc Vesel, Jovan Višnjić, Anže Zupanc (Sinergise)
Copyright (c) 2019-2021 Beno Šircelj

This source code is licensed under the MIT license found in the LICENSE
file in the root directory of this source tree.
"""

import datetime as dt
import logging
from typing import Callable, List, Optional, Tuple, Union

import numpy as np

from sentinelhub import (
    Band,
    BBox,
    DataCollection,
    Geometry,
    MimeType,
    MosaickingOrder,
    ResamplingType,
    SentinelHubCatalog,
    SentinelHubDownloadClient,
    SentinelHubRequest,
    SentinelHubSession,
    SHConfig,
    Unit,
    bbox_to_dimensions,
    filter_times,
    parse_time_interval,
    serialize_time,
    Geometry,
)
from sentinelhub.time_utils import RawTimeIntervalType
<<<<<<< HEAD
=======

>>>>>>> 0df8ed51
from eolearn.core import EOPatch, EOTask, FeatureType, FeatureTypeSet

LOGGER = logging.getLogger(__name__)


class SentinelHubInputBaseTask(EOTask):
    """Base class for Processing API input tasks"""

    def __init__(
        self,
        data_collection: DataCollection,
        size: Optional[Tuple[int, int]] = None,
        resolution: Optional[Union[float, Tuple[float, float]]] = None,
        cache_folder: Optional[str] = None,
        config: Optional[SHConfig] = None,
        max_threads: Optional[int] = None,
        upsampling: Optional[ResamplingType] = None,
        downsampling: Optional[ResamplingType] = None,
        session_loader: Optional[Callable[[], SentinelHubSession]] = None,
    ):
        """
        :param data_collection: A collection of requested satellite data.
        :param size: Number of pixels in x and y dimension.
        :param resolution: Resolution in meters, passed as a single number or a tuple of two numbers -
            resolution in horizontal and resolution in vertical direction.
        :param cache_folder: Path to cache_folder. If set to None (default) requests will not be cached.
        :param config: An instance of SHConfig defining the service
        :param max_threads: Maximum threads to be used when downloading data.
        :param upsampling: A type of upsampling to apply on data
        :param downsampling: A type of downsampling to apply on data
        :param session_loader: A callable that returns a valid SentinelHubSession, used for session sharing.
            Creates a new session if set to `None`, which should be avoided in large scale parallelization.
        """
        if (size is None) == (resolution is None):
            raise ValueError("Exactly one of the parameters 'size' and 'resolution' should be given.")

        self.size = size
        self.resolution = resolution
        self.config = config or SHConfig()
        self.max_threads = max_threads
        self.data_collection = DataCollection(data_collection)
        self.cache_folder = cache_folder
        self.session_loader = session_loader
        self.upsampling = upsampling
        self.downsampling = downsampling

    def execute(
        self,
        eopatch: Optional[EOPatch] = None,
        bbox: Optional[BBox] = None,
        time_interval: Optional[RawTimeIntervalType] = None,
        geometry: Optional[Geometry] = None,
    ):
        """Main execute method for the Process API tasks.
<<<<<<< HEAD
        Geometry is an additional parameter that can be provided with the bbox.
=======

        The geometry is used only if also the bbox is provided.
>>>>>>> 0df8ed51
        """

        eopatch = eopatch or EOPatch()

        self._check_and_set_eopatch_bbox(bbox, eopatch)
        size_x, size_y = self._get_size(eopatch)

        if time_interval:
            time_interval = parse_time_interval(time_interval)
            timestamp = self._get_timestamp(time_interval, eopatch.bbox)
        elif self.data_collection.is_timeless:
            timestamp = None
        else:
            timestamp = eopatch.timestamp

        if timestamp is not None:
            eop_timestamp = [time_point.replace(tzinfo=None) for time_point in timestamp]
            if eopatch.timestamp:
                self.check_timestamp_difference(eop_timestamp, eopatch.timestamp)
            else:
                eopatch.timestamp = eop_timestamp

        requests = self._build_requests(eopatch.bbox, size_x, size_y, timestamp, time_interval, geometry)
        requests = [request.download_list[0] for request in requests]

        LOGGER.debug("Downloading %d requests of type %s", len(requests), str(self.data_collection))
        session = None if self.session_loader is None else self.session_loader()
        client = SentinelHubDownloadClient(config=self.config, session=session)
        responses = client.download(requests, max_threads=self.max_threads)
        LOGGER.debug("Downloads complete")

        temporal_dim = 1 if timestamp is None else len(timestamp)
        shape = temporal_dim, size_y, size_x
        self._extract_data(eopatch, responses, shape)

        eopatch.meta_info["size_x"] = size_x
        eopatch.meta_info["size_y"] = size_y
        if timestamp is not None:  # do not overwrite time interval in case of timeless features
            eopatch.meta_info["time_interval"] = serialize_time(time_interval)

        self._add_meta_info(eopatch)

        return eopatch

    def _get_size(self, eopatch):
        """Get the size (width, height) for the request either from inputs, or from the (existing) eopatch"""
        if self.size is not None:
            return self.size

        if self.resolution is not None:
            return bbox_to_dimensions(eopatch.bbox, self.resolution)

        if eopatch.meta_info and eopatch.meta_info.get("size_x") and eopatch.meta_info.get("size_y"):
            return eopatch.meta_info.get("size_x"), eopatch.meta_info.get("size_y")

        raise ValueError("Size or resolution for the requests should be provided!")

    def _add_meta_info(self, eopatch):
        """Add information to eopatch metadata"""
        if self.maxcc:
            eopatch.meta_info["maxcc"] = self.maxcc
        if self.time_difference:
            eopatch.meta_info["time_difference"] = self.time_difference.total_seconds()

    @staticmethod
    def _check_and_set_eopatch_bbox(bbox, eopatch):
        if eopatch.bbox is None:
            if bbox is None:
                raise ValueError("Either the eopatch or the task must provide valid bbox.")
            eopatch.bbox = bbox
            return

        if bbox is None or eopatch.bbox == bbox:
            return
        raise ValueError("Either the eopatch or the task must provide bbox, or they must be the same.")

    @staticmethod
    def check_timestamp_difference(timestamp1, timestamp2):
        """Raises an error if the two timestamps are not the same"""
        error_msg = "Trying to write data to an existing EOPatch with a different timestamp."
        if len(timestamp1) != len(timestamp2):
            raise ValueError(error_msg)

        for ts1, ts2 in zip(timestamp1, timestamp2):
            if ts1 != ts2:
                raise ValueError(error_msg)

    def _extract_data(self, eopatch, images, shape):
        """Extract data from the received images and assign them to eopatch features"""
        raise NotImplementedError("The _extract_data method should be implemented by the subclass.")

    def _build_requests(self, bbox, size_x, size_y, timestamp, time_interval, geometry):
        """Build requests"""
        raise NotImplementedError("The _build_requests method should be implemented by the subclass.")

    def _get_timestamp(self, time_interval, bbox):
        """Get the timestamp array needed as a parameter for downloading the images"""
        raise NotImplementedError("The _get_timestamp method should be implemented by the subclass.")


class SentinelHubEvalscriptTask(SentinelHubInputBaseTask):
    """Process API task to download data using evalscript"""

    # pylint: disable=too-many-arguments
    def __init__(
        self,
        features: Optional[FeatureType] = None,
        evalscript: Optional[str] = None,
        data_collection: Optional[DataCollection] = None,
        size: Optional[Tuple[int, int]] = None,
        resolution: Optional[Union[float, Tuple[float, float]]] = None,
        maxcc: Optional[float] = None,
        time_difference: Optional[dt.timedelta] = None,
        mosaicking_order: Optional[Union[str, MosaickingOrder]] = None,
        cache_folder: Optional[str] = None,
        config: Optional[SHConfig] = None,
        max_threads: Optional[int] = None,
        upsampling: Optional[ResamplingType] = None,
        downsampling: Optional[ResamplingType] = None,
        aux_request_args: Optional[dict] = None,
        session_loader: Optional[Callable[[], SentinelHubSession]] = None,
    ):
        """
        :param features: Features to construct from the evalscript.
        :param evalscript: Evalscript for the request. Beware that all outputs from SentinelHub services should be named
            and should have the same name as corresponding feature
        :param data_collection: Source of requested satellite data.
        :param size: Number of pixels in x and y dimension.
        :param resolution: Resolution in meters, passed as a single number or a tuple of two numbers -
            resolution in horizontal and resolution in vertical direction.
        :param maxcc: Maximum cloud coverage, a float in interval [0, 1]
        :param time_difference: Minimum allowed time difference, used when filtering dates, None by default.
        :param cache_folder: Path to cache_folder. If set to None (default) requests will not be cached.
        :param config: An instance of SHConfig defining the service
        :param max_threads: Maximum threads to be used when downloading data.
        :param upsampling: A type of upsampling to apply on data
        :param downsampling: A type of downsampling to apply on data
        :param mosaicking_order: Mosaicking order, which has to be either 'mostRecent', 'leastRecent' or 'leastCC'.
        :param aux_request_args: a dictionary with auxiliary information for the input_data part of the SH request
        :param session_loader: A callable that returns a valid SentinelHubSession, used for session sharing.
            Creates a new session if set to `None`, which should be avoided in large scale parallelization.
        """
        super().__init__(
            data_collection=data_collection,
            size=size,
            resolution=resolution,
            cache_folder=cache_folder,
            config=config,
            max_threads=max_threads,
            upsampling=upsampling,
            downsampling=downsampling,
            session_loader=session_loader,
        )

        self.features = self._parse_and_validate_features(features)
        self.responses = self._create_response_objects()

        if not evalscript:
            raise ValueError("evalscript parameter must not be missing/empty")
        self.evalscript = evalscript

        if maxcc and isinstance(maxcc, (int, float)) and (maxcc < 0 or maxcc > 1):
            raise ValueError("maxcc should be a float on an interval [0, 1]")

        self.maxcc = maxcc
        self.time_difference = time_difference or dt.timedelta(seconds=1)
        self.mosaicking_order = None if mosaicking_order is None else MosaickingOrder(mosaicking_order)
        self.aux_request_args = aux_request_args

    def _parse_and_validate_features(self, features):
        if not features:
            raise ValueError("features must be defined")

        allowed_features = FeatureTypeSet.RASTER_TYPES.union({FeatureType.META_INFO})
        _features = self.parse_renamed_features(features, allowed_feature_types=allowed_features)

        ftr_data_types = set(ft for ft, _, _ in _features if not ft.is_meta())
        if all(ft.is_timeless() for ft in ftr_data_types) or all(ft.is_temporal() for ft in ftr_data_types):
            return _features

        raise ValueError("Cannot mix time dependent and timeless requests!")

    def _create_response_objects(self):
        """Construct SentinelHubRequest output_responses from features"""
        responses = []
        for feat_type, feat_name, _ in self.features:
            if feat_type.is_raster():
                responses.append(SentinelHubRequest.output_response(feat_name, MimeType.TIFF))
            elif feat_type.is_meta():
                responses.append(SentinelHubRequest.output_response("userdata", MimeType.JSON))
            else:
                # should not happen as features have already been validated
                raise ValueError(f"{feat_type} not supported!")

        return responses

    def _get_timestamp(self, time_interval, bbox):
        """Get the timestamp array needed as a parameter for downloading the images"""
        if any(feat_type.is_timeless() for feat_type, _, _ in self.features if feat_type.is_raster()):
            return []

        return get_available_timestamps(
            bbox=bbox,
            time_interval=time_interval,
            data_collection=self.data_collection,
            maxcc=self.maxcc,
            time_difference=self.time_difference,
            config=self.config,
        )

    def _build_requests(self, bbox, size_x, size_y, timestamp, time_interval, geometry):
        """Defines request timestamps and builds requests. In case `timestamp` is either `None` or an empty list it
        still has to create at least one request in order to obtain back number of bands of responses."""
        if timestamp:
            dates = [(date - self.time_difference, date + self.time_difference) for date in timestamp]
        elif timestamp is None:
            dates = [None]
        else:
            dates = [parse_time_interval(time_interval, allow_undefined=True)]

        return [self._create_sh_request(date, bbox, size_x, size_y, geometry) for date in dates]

    def _create_sh_request(self, time_interval, bbox, size_x, size_y, geometry):
        """Create an instance of SentinelHubRequest"""
        return SentinelHubRequest(
            evalscript=self.evalscript,
            input_data=[
                SentinelHubRequest.input_data(
                    data_collection=self.data_collection,
                    mosaicking_order=self.mosaicking_order,
                    time_interval=time_interval,
                    maxcc=self.maxcc,
                    upsampling=self.upsampling,
                    downsampling=self.downsampling,
                    other_args=self.aux_request_args,
                )
            ],
            responses=self.responses,
            bbox=bbox,
            geometry=geometry,
            size=(size_x, size_y),
            data_folder=self.cache_folder,
            config=self.config,
        )

    def _extract_data(self, eopatch, data_responses, shape):
        """Extract data from the received images and assign them to eopatch features"""
        # pylint: disable=arguments-renamed
        if len(self.features) == 1:
            ftype, fname, _ = self.features[0]
            extension = "json" if ftype.is_meta() else "tif"
            data_responses = [{f"{fname}.{extension}": data} for data in data_responses]

        for ftype, fname, new_fname in self.features:
            if ftype.is_meta():
                data = [data["userdata.json"] for data in data_responses]

            elif ftype.is_temporal():
                data = np.asarray([data[f"{fname}.tif"] for data in data_responses])
                data = data[..., np.newaxis] if data.ndim == 3 else data
                time_dim = shape[0]
                data = data[:time_dim] if time_dim != data.shape[0] else data

            else:
                data = np.asarray(data_responses[0][f"{fname}.tif"])[..., np.newaxis]

            eopatch[ftype][new_fname] = data

        return eopatch


class SentinelHubInputTask(SentinelHubInputBaseTask):
    """Process API input task that loads 16bit integer data and converts it to a 32bit float feature."""

    # pylint: disable=too-many-arguments
    DTYPE_TO_SAMPLE_TYPE = {
        bool: "SampleType.UINT8",
        np.uint8: "SampleType.UINT8",
        np.uint16: "SampleType.UINT16",
        np.float32: "SampleType.FLOAT32",
    }

    # pylint: disable=too-many-locals
    def __init__(
        self,
        data_collection: Optional[DataCollection] = None,
        size: Optional[Tuple[int, int]] = None,
        resolution: Optional[Union[float, Tuple[float, float]]] = None,
        bands_feature: Optional[Tuple[FeatureType, str]] = None,
        bands: Optional[List[str]] = None,
        additional_data: Optional[List[Tuple[FeatureType, str]]] = None,
        evalscript: Optional[str] = None,
        maxcc: Optional[float] = None,
        time_difference: Optional[dt.timedelta] = None,
        cache_folder: Optional[str] = None,
        config: Optional[SHConfig] = None,
        max_threads: Optional[int] = None,
        bands_dtype: Optional[List[str]] = None,
        single_scene: bool = False,
        mosaicking_order: Optional[Union[str, MosaickingOrder]] = None,
        upsampling: Optional[ResamplingType] = None,
        downsampling: Optional[ResamplingType] = None,
        aux_request_args: Optional[dict] = None,
        session_loader: Optional[Callable[[], SentinelHubSession]] = None,
    ):
        """
        :param data_collection: Source of requested satellite data.
        :param size: Number of pixels in x and y dimension.
        :param resolution: Resolution in meters, passed as a single number or a tuple of two numbers -
            resolution in horizontal and resolution in vertical direction.
        :param bands_feature: A target feature into which to save the downloaded images.
        :param bands: An array of band names. If not specified it will download all bands specified for a given data
            collection.
        :param additional_data: A list of additional data to be downloaded, such as SCL, SNW, dataMask, etc.
        :param evalscript: An optional parameter to override an evalscript that is generated by default
        :param maxcc: Maximum cloud coverage.
        :param time_difference: Minimum allowed time difference, used when filtering dates, None by default.
        :param cache_folder: Path to cache_folder. If set to None (default) requests will not be cached.
        :param config: An instance of SHConfig defining the service
        :param max_threads: Maximum threads to be used when downloading data.
        :param bands_dtype: output type of the bands array, if set to None the default is used
        :param single_scene: If true, the service will compute a single image for the given time interval using
            mosaicking.
        :param mosaicking_order: Mosaicking order, which has to be either 'mostRecent', 'leastRecent' or 'leastCC'.
        :param upsampling: A type of upsampling to apply on data
        :param downsampling: A type of downsampling to apply on data
        :param aux_request_args: a dictionary with auxiliary information for the input_data part of the SH request
        :param session_loader: A callable that returns a valid SentinelHubSession, used for session sharing.
            Creates a new session if set to `None`, which should be avoided in large scale parallelization.
        """
        super().__init__(
            data_collection=data_collection,
            size=size,
            resolution=resolution,
            cache_folder=cache_folder,
            config=config,
            max_threads=max_threads,
            upsampling=upsampling,
            downsampling=downsampling,
            session_loader=session_loader,
        )
        self.evalscript = evalscript
        self.maxcc = maxcc
        self.time_difference = time_difference or dt.timedelta(seconds=1)
        self.single_scene = single_scene
        self.bands_dtype = bands_dtype
        self.mosaicking_order = None if mosaicking_order is None else MosaickingOrder(mosaicking_order)
        self.aux_request_args = aux_request_args

        self.bands_feature = None
        self.requested_bands = []
        if bands_feature:
            self.bands_feature = self.parse_feature(bands_feature, allowed_feature_types=[FeatureType.DATA])
            if bands:
                self.requested_bands = self._parse_requested_bands(bands, self.data_collection.bands)
            else:
                self.requested_bands = list(self.data_collection.bands)

        self.requested_additional_bands = []
        if additional_data is not None:
            additional_data = self.parse_renamed_features(additional_data)
            additional_bands = [band for _, band, _ in additional_data]
            parsed_bands = self._parse_requested_bands(additional_bands, self.data_collection.metabands)
            self.requested_additional_bands = parsed_bands

        self.additional_data = additional_data

    def _parse_requested_bands(self, bands, available_bands):
        """Checks that all requested bands are available and returns the band information for further processing"""
        requested_bands = []
        band_info_dict = {band_info.name: band_info for band_info in available_bands}
        for band_name in bands:
            if band_name in band_info_dict:
                requested_bands.append(band_info_dict[band_name])
            elif self.data_collection.is_batch or self.data_collection.is_byoc:
                requested_bands.append(Band(band_name, (Unit.DN,), (np.float32,)))
            else:
                raise ValueError(
                    f"Data collection {self.data_collection} does not have specifications for {band_name}."
                    f"Available bands are {[band.name for band in self.data_collection.bands]} and meta-bands"
                    f"{[band.name for band in self.data_collection.metabands]}"
                )
        return requested_bands

    def generate_evalscript(self):
        """Generate the evalscript to be passed with the request, based on chosen bands"""
        evalscript = """
            //VERSION=3

            function setup() {{
                return {{
                    input: [{{
                        bands: [{bands}],
                        units: [{units}]
                    }}],
                    output: [
                        {outputs}
                    ]
                }}
            }}

            function evaluatePixel(sample) {{
                return {{ {samples} }}
            }}
        """

        bands, units, outputs, samples = [], [], [], []
        for band in self.requested_bands + self.requested_additional_bands:
            unit_choice = 0  # use default units
            if band in self.requested_bands and self.bands_dtype is not None:
                if self.bands_dtype not in band.output_types:
                    raise ValueError(
                        f"Band {band.name} only supports output types {band.output_types} but `bands_dtype` is set to "
                        f"{self.bands_dtype}. To use default types set `bands_dtype` to None."
                    )
                unit_choice = band.output_types.index(self.bands_dtype)

            sample_type = SentinelHubInputTask.DTYPE_TO_SAMPLE_TYPE[band.output_types[unit_choice]]

            bands.append(f'"{band.name}"')
            units.append(f'"{band.units[unit_choice].value}"')
            samples.append(f"{band.name}: [sample.{band.name}]")
            outputs.append(f'{{ id: "{band.name}", bands: 1, sampleType: {sample_type} }}')

        evalscript = evalscript.format(
            bands=", ".join(bands), units=", ".join(units), outputs=", ".join(outputs), samples=", ".join(samples)
        )

        return evalscript

    def _get_timestamp(self, time_interval, bbox):
        """Get the timestamp array needed as a parameter for downloading the images"""
        if self.single_scene:
            return [time_interval[0]]

        return get_available_timestamps(
            bbox=bbox,
            time_interval=time_interval,
            data_collection=self.data_collection,
            maxcc=self.maxcc,
            time_difference=self.time_difference,
            config=self.config,
        )

    def _build_requests(self, bbox, size_x, size_y, timestamp, time_interval, geometry):
        """Build requests"""
        if timestamp is None:
            dates = [None]
        elif self.single_scene:
            dates = [parse_time_interval(time_interval)]
        else:
            dates = [(date - self.time_difference, date + self.time_difference) for date in timestamp]

        return [self._create_sh_request(date1, date2, bbox, size_x, size_y, geometry) for date1, date2 in dates]

    def _create_sh_request(self, date_from, date_to, bbox, size_x, size_y, geometry):
        """Create an instance of SentinelHubRequest"""
        responses = [
            SentinelHubRequest.output_response(band.name, MimeType.TIFF)
            for band in self.requested_bands + self.requested_additional_bands
        ]

        return SentinelHubRequest(
            evalscript=self.evalscript or self.generate_evalscript(),
            input_data=[
                SentinelHubRequest.input_data(
                    data_collection=self.data_collection,
                    time_interval=(date_from, date_to),
                    mosaicking_order=self.mosaicking_order,
                    maxcc=self.maxcc,
                    upsampling=self.upsampling,
                    downsampling=self.downsampling,
                    other_args=self.aux_request_args,
                )
            ],
            responses=responses,
            bbox=bbox,
            geometry=geometry,
            size=(size_x, size_y),
            data_folder=self.cache_folder,
            config=self.config,
            geometry=geometry
        )

    def _extract_data(self, eopatch, images, shape):
        """Extract data from the received images and assign them to eopatch features"""
        if len(self.requested_bands) + len(self.requested_additional_bands) == 1:
            # if only one band is requested the response is not a tar so we reshape it
            only_band = (self.requested_bands + self.requested_additional_bands)[0]
            images = [{only_band.name + ".tif": image} for image in images]

        if self.additional_data:
            self._extract_additional_features(eopatch, images, shape)

        if self.bands_feature:
            self._extract_bands_feature(eopatch, images, shape)

        return eopatch

    def _extract_additional_features(self, eopatch, images, shape):
        """Extracts additional features from response into an EOPatch"""
        for (ftype, _, new_name), band_info in zip(self.additional_data, self.requested_additional_bands):
            tiffs = [tar[band_info.name + ".tif"] for tar in images]
            eopatch[ftype, new_name] = self._extract_array(tiffs, 0, shape, band_info.output_types[0])

    def _extract_bands_feature(self, eopatch, images, shape):
        """Extract the bands feature arrays and concatenate them along the last axis"""
        processed_bands = []
        for band_info in self.requested_bands:
            tiffs = [tar[band_info.name + ".tif"] for tar in images]
            dtype = self.bands_dtype or band_info.output_types[0]
            processed_bands.append(self._extract_array(tiffs, 0, shape, dtype))

        eopatch[self.bands_feature] = np.concatenate(processed_bands, axis=-1)

    @staticmethod
    def _extract_array(tiffs, idx, shape, dtype):
        """Extract a numpy array from the received tiffs"""
        feature_arrays = (np.atleast_3d(img)[..., idx] for img in tiffs)
        return np.asarray(list(feature_arrays), dtype=dtype).reshape(*shape, 1)


class SentinelHubDemTask(SentinelHubEvalscriptTask):
    """
    Adds DEM data (one of the `collections <https://docs.sentinel-hub.com/api/latest/data/dem/#deminstance>`__) to
        DATA_TIMELESS EOPatch feature.
    """

    def __init__(self, feature=None, data_collection=DataCollection.DEM, **kwargs):
        if feature is None:
            feature = (FeatureType.DATA_TIMELESS, "dem")
        elif isinstance(feature, str):
            feature = (FeatureType.DATA_TIMELESS, feature)

        feature_type, feature_name = feature
        if feature_type.is_temporal():
            raise ValueError("DEM feature should be timeless!")

        band = data_collection.bands[0]

        evalscript = f"""
            //VERSION=3

            function setup() {{
                return {{
                    input: [{{
                        bands: ["{band.name}"],
                        units: ["{band.units[0].value}"]
                    }}],
                    output: {{
                        id: "{feature_name}",
                        bands: 1,
                        sampleType: SampleType.UINT16
                    }}
                }}
            }}

            function evaluatePixel(sample) {{
                return {{ {feature_name}: [sample.{band.name}] }}
            }}
        """

        super().__init__(evalscript=evalscript, features=[feature], data_collection=data_collection, **kwargs)


class SentinelHubSen2corTask(SentinelHubInputTask):
    """
    Adds SCL (scene classification), CLD (cloud probability) or SNW (snow probability) (or their combination)
    Sen2Cor classification results to EOPatch's MASK or DATA feature. The feature is added to MASK (SCL) or
    DATA (CLD, SNW) feature types of EOPatch. The feature names are set to be SCL, CLD or SNW.

    Sen2Cor's scene classification (SCL) contains 11 classes with the following values and meanings:
       * 1 - SC_SATURATED_DEFECTIVE
       * 2 - SC_DARK_FEATURE_SHADOW
       * 3 - SC_CLOUD_SHADOW
       * 4 - VEGETATION
       * 5 - NOT-VEGETATED
       * 6 - WATER
       * 7 - SC_CLOUD_LOW_PROBA / UNCLASSIFIED
       * 8 - SC_CLOUD_MEDIUM_PROBA
       * 9 - CLOUD_HIGH_PROBABILITY
       * 10 - THIN_CIRRUS
       * 11 - SNOW
    """

    def __init__(self, sen2cor_classification, data_collection=DataCollection.SENTINEL2_L2A, **kwargs):
        """
        :param sen2cor_classification: "SCL" (scene classification), "CLD" (cloud probability) or "SNW"
            (snow probability) masks to be retrieved. Also, a list of their combination (e.g. ["SCL","CLD"])
        :type sen2cor_classification: str or [str]
        :param kwargs: Additional arguments that will be passed to the `SentinelHubInputTask`
        """
        # definition of possible types and target features
        classification_types = {"SCL": FeatureType.MASK, "CLD": FeatureType.DATA, "SNW": FeatureType.DATA}

        if isinstance(sen2cor_classification, str):
            sen2cor_classification = [sen2cor_classification]

        for s2c in sen2cor_classification:
            if s2c not in classification_types:
                raise ValueError(
                    f"Unsupported Sen2Cor classification type: {s2c}. Possible types are: {classification_types}!"
                )

        if data_collection != DataCollection.SENTINEL2_L2A:
            raise ValueError("Sen2Cor classification layers are only available on Sentinel-2 L2A data.")

        features = [(classification_types[s2c], s2c) for s2c in sen2cor_classification]
        super().__init__(additional_data=features, data_collection=data_collection, **kwargs)


def get_available_timestamps(
    bbox: BBox,
    data_collection: DataCollection,
    *,
    time_interval: Optional[Tuple[dt.datetime, dt.datetime]] = None,
    time_difference: dt.timedelta = dt.timedelta(seconds=-1),
    maxcc: Optional[float] = None,
    config: Optional[SHConfig] = None,
) -> List[dt.datetime]:
    """Helper function to search for all available timestamps, based on query parameters.

    :param bbox: A bounding box of the search area.
    :param data_collection: A data collection for which to find available timestamps.
    :param time_interval: A time interval from which to provide the timestamps.
    :param time_difference: Minimum allowed time difference, used when filtering dates.
    :param maxcc: Maximum cloud coverage filter from interval [0, 1], default is None.
    :param config: A configuration object.
    :return: A list of timestamps of available observations.
    """
    query = None
    if maxcc is not None and data_collection.has_cloud_coverage:
        if isinstance(maxcc, (int, float)) and (maxcc < 0 or maxcc > 1):
            raise ValueError('Maximum cloud coverage "maxcc" parameter should be a float on an interval [0, 1]')
        query = {"eo:cloud_cover": {"lte": int(maxcc * 100)}}

    fields = {"include": ["properties.datetime"], "exclude": []}

    if data_collection.service_url:
        config = config.copy() if config else SHConfig()
        config.sh_base_url = data_collection.service_url

    catalog = SentinelHubCatalog(config=config)
    search_iterator = catalog.search(
        collection=data_collection, bbox=bbox, time=time_interval, query=query, fields=fields
    )

    all_timestamps = search_iterator.get_timestamps()
    return filter_times(all_timestamps, time_difference)<|MERGE_RESOLUTION|>--- conflicted
+++ resolved
@@ -34,13 +34,9 @@
     filter_times,
     parse_time_interval,
     serialize_time,
-    Geometry,
 )
 from sentinelhub.time_utils import RawTimeIntervalType
-<<<<<<< HEAD
-=======
-
->>>>>>> 0df8ed51
+
 from eolearn.core import EOPatch, EOTask, FeatureType, FeatureTypeSet
 
 LOGGER = logging.getLogger(__name__)
@@ -95,13 +91,7 @@
         geometry: Optional[Geometry] = None,
     ):
         """Main execute method for the Process API tasks.
-<<<<<<< HEAD
-        Geometry is an additional parameter that can be provided with the bbox.
-=======
-
-        The geometry is used only if also the bbox is provided.
->>>>>>> 0df8ed51
-        """
+        The geometry is used only if also the bbox is provided."""
 
         eopatch = eopatch or EOPatch()
 
