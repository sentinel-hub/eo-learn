"""
Module containing tasks used for reading and writing to disk

Credits:
Copyright (c) 2017-2022 Matej Aleksandrov, Matej Batič, Grega Milčinski, Domagoj Korais, Matic Lubej (Sinergise)
Copyright (c) 2017-2022 Žiga Lukšič, Devis Peressutti, Nejc Vesel, Jovan Višnjić, Anže Zupanc (Sinergise)
Copyright (c) 2018-2019 William Ouellette (TomTom)
Copyright (c) 2019 Drew Bollinger (DevelopmentSeed)

This source code is licensed under the MIT license found in the LICENSE
file in the root directory of this source tree.
"""
import datetime
import logging
import warnings
from abc import ABCMeta

import dateutil
import fs
import numpy as np
import rasterio
<<<<<<< HEAD
=======

from sentinelhub import CRS, BBox

>>>>>>> f142a3a4
from eolearn.core import EOPatch, EOTask
from eolearn.core.exceptions import EORuntimeWarning
from eolearn.core.utils.fs import get_base_filesystem_and_path
from rasterio.windows import Window
from sentinelhub import CRS, BBox

LOGGER = logging.getLogger(__name__)


class BaseLocalIoTask(EOTask, metaclass=ABCMeta):
    """Base abstract class for local IO tasks"""

    def __init__(self, feature, folder=None, *, image_dtype=None, no_data_value=0, config=None):
        """
        :param feature: Feature which will be exported or imported
        :type feature: (FeatureType, str)
        :param folder: A directory containing image files or a folder of an image file
        :type folder: str
        :param image_dtype: Type of data to be exported into tiff image or imported from tiff image
        :type image_dtype: numpy.dtype
        :param no_data_value: Value of undefined pixels
        :type no_data_value: int or float
        :param config: A configuration object containing AWS credentials
        :type config: SHConfig
        """
        self.feature = self.parse_feature(feature)
        self.folder = folder
        self.image_dtype = image_dtype
        self.no_data_value = no_data_value
        self.config = config

    def _get_filesystem_and_paths(self, filename, timestamps, create_paths=False):
        """It takes location parameters from init and execute methods, joins them together, and creates a filesystem
        object and file paths relative to the filesystem object.
        """

        if isinstance(filename, str) or filename is None:
            filesystem, relative_path = get_base_filesystem_and_path(self.folder, filename, config=self.config)
            filename_paths = self._generate_paths(relative_path, timestamps)
        elif isinstance(filename, list):
            filename_paths = []
            for timestamp_index, path in enumerate(filename):
                filesystem, relative_path = get_base_filesystem_and_path(self.folder, path, config=self.config)
                if len(filename) == len(timestamps):
                    filename_paths.append(*self._generate_paths(relative_path, [timestamps[timestamp_index]]))
                elif not timestamps:
                    filename_paths.append(*self._generate_paths(relative_path, timestamps))
                else:
                    raise ValueError(
                        "The number of provided timestamps does not match the number of provided filenames."
                    )
        else:
            raise TypeError(f"The 'filename' parameter must either be a list or a string, but {filename} found")

        if create_paths:
            paths_to_create = {fs.path.dirname(filename_path) for filename_path in filename_paths}
            for filename_path in paths_to_create:
                filesystem.makedirs(filename_path, recreate=True)

        return filesystem, filename_paths

    @staticmethod
    def _generate_paths(path_template, timestamps):
        """Uses a filename path template to create a list of actual filename paths"""
        if not (path_template.lower().endswith(".tif") or path_template.lower().endswith(".tiff")):
            path_template = f"{path_template}.tif"

        if not timestamps:
            return [path_template]

        if "*" in path_template:
            path_template = path_template.replace("*", "%Y%m%dT%H%M%S")

        if timestamps[0].strftime(path_template) == path_template:
            return [path_template]

        return [timestamp.strftime(path_template) for timestamp in timestamps]


class ExportToTiffTask(BaseLocalIoTask):
    """Task exports specified feature to Geo-Tiff.

    When exporting multiple times OR bands, the Geo-Tiff `band` counts are in the expected order.
    However, when exporting multiple times AND bands, the order obeys the following pattern:

    T(1)B(1), T(1)B(2), ..., T(1)B(N), T(2)B(1), T(2)B(2), ..., T(2)B(N), ..., ..., T(M)B(N)

    where T and B are the time and band indices of the array,
    and M and N are the lengths of these indices, respectively
    """

    def __init__(
        self,
        feature,
        folder=None,
        *,
        band_indices=None,
        date_indices=None,
        crs=None,
        fail_on_missing=True,
        compress=None,
        **kwargs,
    ):
        """
        :param feature: Feature which will be exported
        :type feature: (FeatureType, str)
        :param folder: A directory containing image files or a path of an image file.
            If the file extension of the image file is not provided, it will default to ".tif".
            If a "*" wildcard or a datetime.strftime substring (e.g. "%Y%m%dT%H%M%S")  is provided in the image file,
            an EOPatch feature will be split over multiple GeoTiffs each corresponding to a timestamp,
            and the stringified datetime will be appended to the image file name.
        :type folder: str
        :param band_indices: Bands to be added to tiff image. Bands are represented by their 0-based index as tuple
            in the inclusive interval form `(start_band, end_band)` or as list in the form
            `[band_1, band_2,...,band_n]`.
        :type band_indices: tuple or list or None
        :param date_indices: Dates to be added to tiff image. Dates are represented by their 0-based index as tuple
            in the inclusive interval form `(start_date, end_date)` or a list in the form `[date_1, date_2,...,date_n]`.
        :type date_indices: tuple or list or None
        :param crs: CRS in which to reproject the feature before writing it to GeoTiff
        :type crs: CRS or str or None
        :param fail_on_missing: should the pipeline fail if a feature is missing or just log warning and return
        :type fail_on_missing: bool
        :param compress: the type of compression that rasterio should apply to exported image.
        :type compress: str or None
        :param image_dtype: Type of data to be exported into tiff image
        :type image_dtype: numpy.dtype
        :param no_data_value: Value of pixels of tiff image with no data in EOPatch
        :type no_data_value: int or float
        :param config: A configuration object containing AWS credentials
        :type config: SHConfig
        """
        super().__init__(feature, folder=folder, **kwargs)

        self.band_indices = band_indices
        self.date_indices = date_indices
        self.crs = None if crs is None else CRS(crs)
        self.fail_on_missing = fail_on_missing
        self.compress = compress

    def _prepare_image_array(self, eopatch, feature):
        """Collects a feature from EOPatch and prepares the array of an image which will be rasterized. The resulting
        array has shape (channels, height, width) and is of correct dtype.
        """
        data_array = self._get_bands_subset(eopatch[feature])

        feature_type = feature[0]
        if feature_type.is_temporal():
            data_array = self._get_dates_subset(data_array, eopatch.timestamp)
        else:
            # add temporal dimension
            data_array = np.expand_dims(data_array, axis=0)

        if not feature_type.is_spatial():
            # add height and width dimensions
            data_array = np.expand_dims(np.expand_dims(data_array, axis=1), axis=1)

        data_array = self._set_export_dtype(data_array, feature)

        return self._reshape_to_image_array(data_array)

    def _get_bands_subset(self, array):
        """Reduce array by selecting a subset of bands"""
        if self.band_indices is None:
            return array
        if isinstance(self.band_indices, list):
            if [band for band in self.band_indices if not isinstance(band, int)]:
                raise ValueError(f"Invalid format in {self.band_indices} list, expected integers")
            return array[..., self.band_indices]
        if isinstance(self.band_indices, tuple):
            if tuple(map(type, self.band_indices)) != (int, int):
                raise ValueError(f"Invalid format in {self.band_indices} tuple, expected integers")
            return array[..., self.band_indices[0] : self.band_indices[1] + 1]

        raise ValueError(f"Invalid format in {self.band_indices}, expected tuple or list")

    def _get_dates_subset(self, array, dates):
        """Reduce array by selecting a subset of times"""
        if self.date_indices is None:
            return array
        if isinstance(self.date_indices, list):
            if [date for date in self.date_indices if not isinstance(date, int)]:
                raise ValueError(f"Invalid format in {self.date_indices} list, expected integers")
            return array[np.array(self.date_indices), ...]
        if isinstance(self.date_indices, tuple):
            dates = np.array(dates)
            if tuple(map(type, self.date_indices)) == (int, int):
                start_date = dates[self.date_indices[0]]
                end_date = dates[self.date_indices[1]]
            elif tuple(map(type, self.date_indices)) == (str, str):
                start_date = dateutil.parser.parse(self.date_indices[0])
                end_date = dateutil.parser.parse(self.date_indices[1])
            elif tuple(map(type, self.date_indices)) == (datetime.datetime, datetime.datetime):
                start_date = self.date_indices[0]
                end_date = self.date_indices[1]
            else:
                raise ValueError(f"Invalid format in {self.date_indices} tuple, expected ints, strings, or datetimes")
            return array[np.nonzero(np.where((dates >= start_date) & (dates <= end_date), dates, 0))[0]]

        raise ValueError(f"Invalid format in {self.date_indices}, expected tuple or list")

    def _set_export_dtype(self, data_array, feature):
        """To a given array it sets a dtype in which data will be exported"""
        image_dtype = data_array.dtype if self.image_dtype is None else self.image_dtype

        if image_dtype == np.int64:
            image_dtype = np.int32
            warnings.warn(
                f"Data from feature {feature} cannot be exported to tiff with dtype numpy.int64. Will export "
                "as numpy.int32 instead",
                EORuntimeWarning,
            )

        if image_dtype == data_array.dtype:
            return data_array
        return data_array.astype(image_dtype)

    @staticmethod
    def _reshape_to_image_array(data_array):
        """Reshapes an array in form of (times, height, width, bands) into array in form of (channels, height, width)"""
        time_dim, height, width, band_dim = data_array.shape

        return np.moveaxis(data_array, -1, 1).reshape(time_dim * band_dim, height, width)

    def _export_tiff(
        self,
        image_array,
        filesystem,
        path,
        channel_count,
        dst_crs,
        dst_height,
        dst_transform,
        dst_width,
        src_crs,
        src_transform,
    ):
        """Export an EOPatch feature to tiff based on input channel range."""
        with filesystem.openbin(path, "w") as file_handle:
            with rasterio.open(
                file_handle,
                "w",
                driver="GTiff",
                width=dst_width,
                height=dst_height,
                count=channel_count,
                dtype=image_array.dtype,
                nodata=self.no_data_value,
                transform=dst_transform,
                crs=dst_crs,
                compress=self.compress,
            ) as dst:

                if dst_crs == src_crs:
                    dst.write(image_array)
                else:
                    for idx in range(channel_count):
                        rasterio.warp.reproject(
                            source=image_array[idx, ...],
                            destination=rasterio.band(dst, idx + 1),
                            src_transform=src_transform,
                            src_crs=src_crs,
                            dst_transform=dst_transform,
                            dst_crs=dst_crs,
                            resampling=rasterio.warp.Resampling.nearest,
                        )

    def execute(self, eopatch, *, filename=None):
        """Execute method

        :param eopatch: input EOPatch
        :type eopatch: EOPatch
        :param filename: A filename of tiff file or None if entire path has already been specified in `folder`
            parameter of task initialization.
            If the file extension of the image file is not provided, it will default to ".tif".
            If a "*" wildcard or a datetime.strftime substring (e.g. "%Y%m%dT%H%M%S")  is provided in the image file,
            an EOPatch feature will be split over multiple GeoTiffs each corresponding to a timestamp,
            and the stringified datetime will be appended to the image file name.
        :type filename: str or None
        :return: Unchanged input EOPatch
        :rtype: EOPatch
        """
        if self.feature not in eopatch:
            error_msg = f"Feature {self.feature[1]} of type {self.feature[0]} was not found in EOPatch"
            LOGGER.warning(error_msg)
            if self.fail_on_missing:
                raise ValueError(error_msg)
            return eopatch

        image_array = self._prepare_image_array(eopatch, self.feature)

        channel_count, height, width = image_array.shape

        src_crs = eopatch.bbox.crs.ogc_string()
        src_transform = rasterio.transform.from_bounds(*eopatch.bbox, width=width, height=height)

        if self.crs:
            dst_crs = self.crs.ogc_string()
            dst_transform, dst_width, dst_height = rasterio.warp.calculate_default_transform(
                src_crs, dst_crs, width, height, *eopatch.bbox
            )
        else:
            dst_crs = src_crs
            dst_transform = src_transform
            dst_width, dst_height = width, height

        filesystem, filename_paths = self._get_filesystem_and_paths(filename, eopatch.timestamp, create_paths=True)

        with filesystem:
            if len(filename_paths) > 1:
                channel_count = channel_count // len(eopatch.timestamp)
                for timestamp_index, path in enumerate(filename_paths):
                    time_slice_array = image_array[
                        timestamp_index * channel_count : (timestamp_index + 1) * channel_count, ...
                    ]

                    self._export_tiff(
                        time_slice_array,
                        filesystem,
                        path,
                        channel_count,
                        dst_crs,
                        dst_height,
                        dst_transform,
                        dst_width,
                        src_crs,
                        src_transform,
                    )
            else:
                self._export_tiff(
                    image_array,
                    filesystem,
                    filename_paths[0],
                    channel_count,
                    dst_crs,
                    dst_height,
                    dst_transform,
                    dst_width,
                    src_crs,
                    src_transform,
                )

        return eopatch


class ImportFromTiffTask(BaseLocalIoTask):
    """Task for importing data from a Geo-Tiff file into an EOPatch

    The task can take an existing EOPatch and read the part of Geo-Tiff image, which intersects with its bounding
    box, into a new feature. But if no EOPatch is given it will create a new EOPatch, read entire Geo-Tiff image into a
    feature and set a bounding box of the new EOPatch.

    Note that if Geo-Tiff file is not completely spatially aligned with location of given EOPatch it will try to fit it
    as best as possible. However it will not do any spatial resampling or interpolation on Geo-TIFF data.
    """

    def __init__(self, feature, folder=None, *, timestamp_size=None, **kwargs):
        """
        :param feature: EOPatch feature into which data will be imported
        :type feature: (FeatureType, str)
        :param folder: A directory containing image files or a path of an image file
        :type folder: str
        :param timestamp_size: In case data will be imported into time-dependant feature this parameter can be used to
            specify time dimension. If not specified, time dimension will be the same as size of FeatureType.TIMESTAMP
            feature. If FeatureType.TIMESTAMP does not exist it will be set to 1.
            When converting data into a feature channels of given tiff image should be in order
            T(1)B(1), T(1)B(2), ..., T(1)B(N), T(2)B(1), T(2)B(2), ..., T(2)B(N), ..., ..., T(M)B(N)
            where T and B are the time and band indices.
        :type timestamp_size: int
        :param image_dtype: Type of data of new feature imported from tiff image
        :type image_dtype: numpy.dtype
        :param no_data_value: Values where given Geo-Tiff image does not cover EOPatch
        :type no_data_value: int or float
        :param config: A configuration object containing AWS credentials
        :type config: SHConfig
        """
        super().__init__(feature, folder=folder, **kwargs)

        self.timestamp_size = timestamp_size

    @staticmethod
    def _get_reading_window(tiff_source, eopatch_bbox):
        """Calculates a window in pixel coordinates for which data will be read from an image"""

        if eopatch_bbox.crs.epsg is not tiff_source.crs.to_epsg():
            eopatch_bbox = eopatch_bbox.transform(tiff_source.crs.to_epsg())

        tiff_upper_left = np.array([tiff_source.bounds.left, tiff_source.bounds.top])
        eopatch_upper_left = np.array([eopatch_bbox.min_x, eopatch_bbox.max_y])
        eopatch_lower_right = np.array([eopatch_bbox.max_x, eopatch_bbox.min_y])
        res = np.array(tiff_source.res)

        axis_flip = [1, -1]  # rasterio origin is upper left, eopatch origin is lower left

        # clip to whole pixels
        col_off, row_off = (np.floor(axis_flip * (eopatch_upper_left - tiff_upper_left) / res**2) * res).astype(int)
        width, heigth = (np.floor(abs(eopatch_lower_right - eopatch_upper_left) / res**2) * res).astype(int)

        return Window(col_off, row_off, width, heigth)

    def execute(self, eopatch=None, *, filename=None):
        """Execute method which adds a new feature to the EOPatch

        :param eopatch: input EOPatch or None if a new EOPatch should be created
        :type eopatch: EOPatch or None
        :param filename: filename of tiff file or None if entire path has already been specified in `folder` parameter
            of task initialization.
        :type filename: str, list of str or None
        :return: New EOPatch with added raster layer
        :rtype: EOPatch
        """
        feature_type, feature_name = self.feature
        if eopatch is None:
            eopatch = EOPatch()

        filesystem, filename_paths = self._get_filesystem_and_paths(filename, eopatch.timestamp, create_paths=False)

        with filesystem:
            data = []
            for path in filename_paths:
                with filesystem.openbin(path, "r") as file_handle:
                    with rasterio.open(file_handle) as src:

                        boundless = True
                        if eopatch.bbox is None:
                            boundless = False
                            eopatch.bbox = BBox(src.bounds, CRS(src.crs.to_epsg()))

                        read_window = self._get_reading_window(src, eopatch.bbox)
                        data.append(src.read(window=read_window, boundless=boundless, fill_value=self.no_data_value))

        data = np.concatenate(data, axis=0)

        if self.image_dtype is not None:
            data = data.astype(self.image_dtype)

        if not feature_type.is_spatial():
            data = data.flatten()

        if feature_type.is_timeless():
            data = np.moveaxis(data, 0, -1)
        else:
            channels = data.shape[0]

            times = self.timestamp_size
            if times is None:
                times = len(eopatch.timestamp) if eopatch.timestamp else 1

            if channels % times != 0:
                raise ValueError(
                    "Cannot import as a time-dependant feature because the number of tiff image channels "
                    "is not divisible by the number of timestamps"
                )

            data = data.reshape((times, channels // times) + data.shape[1:])
            data = np.moveaxis(data, 1, -1)

        eopatch[feature_type][feature_name] = data

        return eopatch<|MERGE_RESOLUTION|>--- conflicted
+++ resolved
@@ -19,17 +19,13 @@
 import fs
 import numpy as np
 import rasterio
-<<<<<<< HEAD
-=======
+from rasterio.windows import Window
 
 from sentinelhub import CRS, BBox
 
->>>>>>> f142a3a4
 from eolearn.core import EOPatch, EOTask
 from eolearn.core.exceptions import EORuntimeWarning
 from eolearn.core.utils.fs import get_base_filesystem_and_path
-from rasterio.windows import Window
-from sentinelhub import CRS, BBox
 
 LOGGER = logging.getLogger(__name__)
 
