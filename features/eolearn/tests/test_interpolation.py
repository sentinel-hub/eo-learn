"""
Copyright (c) 2017- Sinergise and contributors
For the full list of contributors, see the CREDITS file in the root directory of this source tree.

This source code is licensed under the MIT license, see the LICENSE file in the root directory of this source tree.
"""
import dataclasses
from datetime import datetime
from typing import Dict, Optional

import numpy as np
import pytest

from sentinelhub.testing_utils import assert_statistics_match

from eolearn.core import EOPatch, EOTask, FeatureType
from eolearn.features import (
    AkimaInterpolationTask,
    BSplineInterpolationTask,
    CubicInterpolationTask,
    CubicResamplingTask,
    KrigingInterpolationTask,
    LinearInterpolationTask,
    LinearResamplingTask,
    NearestResamplingTask,
    SplineInterpolationTask,
)


@pytest.fixture(name="test_patch")
def small_test_patch_fixture(example_eopatch):
    test_patch = EOPatch(bbox=example_eopatch.bbox, timestamps=example_eopatch.timestamps)
    required_features = (
        (FeatureType.DATA, "NDVI"),
        (FeatureType.MASK, "IS_VALID"),
        (FeatureType.MASK_TIMELESS, "LULC"),
        (FeatureType.MASK, "IS_VALID"),
        (FeatureType.MASK_TIMELESS, "RANDOM_UINT8"),
        (FeatureType.DATA, "BANDS-S2-L1C"),
    )
    for feature in required_features:
        test_patch[feature] = example_eopatch[feature][..., :20, :20, :]
    test_patch.label["RANDOM_DIGIT"] = example_eopatch.label["RANDOM_DIGIT"]
    return test_patch


@dataclasses.dataclass
class InterpolationTestCase:
    name: str
    task: EOTask
    result_len: int
    expected_statistics: Dict[str, float]
    nan_replace: Optional[float] = None

    def execute(self, eopatch):
        feature_type, feature_name, _ = self.task.renamed_feature

        result = self.task.execute(eopatch)

        if self.nan_replace is not None:
            data = result[feature_type, feature_name]
            data[np.isnan(data)] = self.nan_replace
            result[feature_type, feature_name] = data

        return result


# Some of these might be very randomly slow, but that is due to the JIT of numba
# It is hard to trigger it before the tests reliably.
INTERPOLATION_TEST_CASES = [
    InterpolationTestCase(
        "linear",
        LinearInterpolationTask(
            (FeatureType.DATA, "NDVI"),
            result_interval=(0.0, 1.0),
            mask_feature=(FeatureType.MASK, "IS_VALID"),
            unknown_value=10,
        ),
        result_len=68,
        expected_statistics=dict(exp_min=0.0, exp_max=0.82836, exp_mean=0.51187, exp_median=0.57889),
    ),
    InterpolationTestCase(
        "linear-p",
        LinearInterpolationTask(
            (FeatureType.DATA, "NDVI"),
            result_interval=(0.0, 1.0),
            mask_feature=(FeatureType.MASK, "IS_VALID"),
            unknown_value=10,
            interpolate_pixel_wise=True,
        ),
        result_len=68,
        expected_statistics=dict(exp_min=0.0, exp_max=0.82836, exp_mean=0.51187, exp_median=0.57889),
    ),
    InterpolationTestCase(
        "linear_change_timescale",
        LinearInterpolationTask(
            (FeatureType.DATA, "NDVI"),
            result_interval=(0.0, 1.0),
            mask_feature=(FeatureType.MASK, "IS_VALID"),
            unknown_value=10,
            scale_time=1,
        ),
        result_len=68,
        expected_statistics=dict(exp_min=0.0, exp_max=0.82836, exp_mean=0.51187, exp_median=0.57889),
    ),
    InterpolationTestCase(
        "cubic",
        CubicInterpolationTask(
            (FeatureType.DATA, "NDVI"),
            result_interval=(0.0, 1.0),
            mask_feature=(FeatureType.MASK, "IS_VALID"),
            resample_range=("2015-01-01", "2018-01-01", 16),
            unknown_value=5,
            bounds_error=False,
        ),
        result_len=69,
        expected_statistics=dict(exp_min=0.0, exp_max=5.0, exp_mean=1.3532, exp_median=0.638732),
    ),
    InterpolationTestCase(
        "spline",
        SplineInterpolationTask(
            (FeatureType.DATA, "NDVI"),
            result_interval=(-0.3, 1.0),
            mask_feature=(FeatureType.MASK, "IS_VALID"),
            resample_range=("2016-01-01", "2018-01-01", 5),
            spline_degree=3,
            smoothing_factor=0,
            unknown_value=0,
        ),
        result_len=147,
        expected_statistics=dict(exp_min=-0.1781458, exp_max=1.0, exp_mean=0.49738, exp_median=0.556853),
    ),
    InterpolationTestCase(
        "bspline",
        BSplineInterpolationTask(
            (FeatureType.DATA, "NDVI"),
            unknown_value=-3,
            mask_feature=(FeatureType.MASK, "IS_VALID"),
            resample_range=("2017-01-01", "2017-02-01", 50),
            spline_degree=5,
        ),
        result_len=1,
        expected_statistics=dict(exp_min=-0.0162962, exp_max=0.62323, exp_mean=0.319117, exp_median=0.3258836),
    ),
    InterpolationTestCase(
        "bspline-p",
        BSplineInterpolationTask(
            (FeatureType.DATA, "NDVI"),
            unknown_value=-3,
            mask_feature=(FeatureType.MASK, "IS_VALID"),
            spline_degree=5,
            resample_range=("2017-01-01", "2017-02-01", 50),
            interpolate_pixel_wise=True,
        ),
        result_len=1,
        expected_statistics=dict(exp_min=-0.0162962, exp_max=0.62323, exp_mean=0.319117, exp_median=0.3258836),
    ),
    InterpolationTestCase(
        "akima",
        AkimaInterpolationTask(
            (FeatureType.DATA, "NDVI"), unknown_value=0, mask_feature=(FeatureType.MASK, "IS_VALID")
        ),
        result_len=68,
        expected_statistics=dict(exp_min=-0.091035, exp_max=0.8283603, exp_mean=0.51427454, exp_median=0.59095883),
    ),
    InterpolationTestCase(
        "kriging interpolation",
        KrigingInterpolationTask(
            (FeatureType.DATA, "NDVI"), result_interval=(-10, 10), resample_range=("2017-01-01", "2018-01-01", 10)
        ),
        result_len=37,
        expected_statistics=dict(exp_min=-0.183885, exp_max=0.5995388, exp_mean=0.35485545, exp_median=0.37279952),
    ),
    InterpolationTestCase(
        "nearest resample",
        NearestResamplingTask(
            (FeatureType.DATA, "NDVI"), result_interval=(0.0, 1.0), resample_range=("2016-01-01", "2018-01-01", 5)
        ),
        result_len=147,
        expected_statistics=dict(exp_min=-0.2, exp_max=0.8283603, exp_mean=0.32318678, exp_median=0.2794411),
        nan_replace=-0.2,
    ),
    InterpolationTestCase(
        "linear resample",
        LinearResamplingTask(
            (FeatureType.DATA, "NDVI"), result_interval=(0.0, 1.0), resample_range=("2016-01-01", "2018-01-01", 5)
        ),
        result_len=147,
        expected_statistics=dict(exp_min=-0.2, exp_max=0.82643485, exp_mean=0.32218185, exp_median=0.29093677),
        nan_replace=-0.2,
    ),
    InterpolationTestCase(
        "cubic resample",
        CubicResamplingTask(
            (FeatureType.DATA, "NDVI"),
            result_interval=(-0.2, 1.0),
            resample_range=("2015-01-01", "2018-01-01", 16),
            unknown_value=5,
        ),
        result_len=69,
        expected_statistics=dict(exp_min=-0.2, exp_max=5.0, exp_mean=1.209852, exp_median=0.40995836),
        nan_replace=-0.2,
    ),
    InterpolationTestCase(
        "linear custom list",
        LinearInterpolationTask(
            (FeatureType.DATA, "NDVI"),
            result_interval=(-0.2, 1.0),
            unknown_value=-2,
            parallel=True,
            resample_range=("2015-09-01", "2016-01-01", "2016-07-01", "2017-01-01", "2017-07-01"),
        ),
        result_len=5,
        expected_statistics=dict(exp_min=-0.0252167, exp_max=0.816656, exp_mean=0.49966, exp_median=0.533415),
    ),
    InterpolationTestCase(
        "linear with bands and multiple masks",
        LinearInterpolationTask(
            (FeatureType.DATA, "BANDS-S2-L1C"),
            result_interval=(0.0, 1.0),
            unknown_value=10,
            mask_feature=[
                (FeatureType.MASK, "IS_VALID"),
                (FeatureType.MASK_TIMELESS, "RANDOM_UINT8"),
                (FeatureType.LABEL, "RANDOM_DIGIT"),
            ],
        ),
        result_len=68,
        expected_statistics=dict(exp_min=0.0003, exp_max=10.0, exp_mean=0.132176, exp_median=0.086),
    ),
]


COPY_FEATURE_CASES = [
    (
        InterpolationTestCase(
            "cubic_copy_success",
            CubicInterpolationTask(
                (FeatureType.DATA, "NDVI"),
                result_interval=(0.0, 1.0),
                mask_feature=(FeatureType.MASK, "IS_VALID"),
                resample_range=("2015-01-01", "2018-01-01", 16),
                unknown_value=5,
                bounds_error=False,
                copy_features=[
                    (FeatureType.MASK, "IS_VALID"),
                    (FeatureType.DATA, "NDVI", "NDVI_OLD"),
                    (FeatureType.MASK_TIMELESS, "LULC"),
                ],
            ),
            result_len=69,
            expected_statistics={},
        ),
        True,
    ),
    (
        InterpolationTestCase(
            "cubic_copy_fail",
            CubicInterpolationTask(
                (FeatureType.DATA, "NDVI"),
                result_interval=(0.0, 1.0),
                mask_feature=(FeatureType.MASK, "IS_VALID"),
                resample_range=("2015-01-01", "2018-01-01", 16),
                unknown_value=5,
                bounds_error=False,
                copy_features=[
                    (FeatureType.MASK, "IS_VALID"),
                    (FeatureType.DATA, "NDVI"),
                    (FeatureType.MASK_TIMELESS, "LULC"),
                ],
            ),
            result_len=69,
            expected_statistics={},
        ),
        False,
    ),
]


@pytest.mark.parametrize("test_case", INTERPOLATION_TEST_CASES, ids=lambda x: x.name)
def test_interpolation(test_case: InterpolationTestCase, test_patch):
    eopatch = test_case.execute(test_patch)
    delta = 1e-4 if isinstance(test_case.task, KrigingInterpolationTask) else 1e-5

    # Check types and shapes
    assert isinstance(eopatch.timestamps, list), "Expected a list of timestamps"
    assert isinstance(eopatch.timestamps[0], datetime), "Expected timestamps of type datetime.datetime"
    assert len(eopatch.timestamps) == test_case.result_len
    assert eopatch.data["NDVI"].shape == (test_case.result_len, 20, 20, 1)

    # Check results
    feature_type, feature_name, _ = test_case.task.renamed_feature
    data = eopatch[feature_type, feature_name]
    assert_statistics_match(data, **test_case.expected_statistics, abs_delta=delta)


<<<<<<< HEAD
@pytest.mark.parametrize("test_case", COPY_FEATURE_CASES, ids=lambda x: x.name)
def test_copied_fields(test_case, test_patch):
    try:
=======
@pytest.mark.parametrize("test_case, passes", COPY_FEATURE_CASES)
def test_copied_fields(test_case, passes, test_patch):
    if passes:
>>>>>>> e8a87c2e
        eopatch = test_case.execute(test_patch)

        copied_features = [
            (FeatureType.MASK, "IS_VALID"),
            (FeatureType.DATA, "NDVI_OLD"),
            (FeatureType.MASK_TIMELESS, "LULC"),
        ]
        for feature in copied_features:
            assert feature in eopatch, f"Expected feature `{feature}` is not present in EOPatch"
    else:
        # Fails due to name duplication
        with pytest.raises(ValueError):
            test_case.execute(test_patch)<|MERGE_RESOLUTION|>--- conflicted
+++ resolved
@@ -294,15 +294,9 @@
     assert_statistics_match(data, **test_case.expected_statistics, abs_delta=delta)
 
 
-<<<<<<< HEAD
-@pytest.mark.parametrize("test_case", COPY_FEATURE_CASES, ids=lambda x: x.name)
-def test_copied_fields(test_case, test_patch):
-    try:
-=======
 @pytest.mark.parametrize("test_case, passes", COPY_FEATURE_CASES)
 def test_copied_fields(test_case, passes, test_patch):
     if passes:
->>>>>>> e8a87c2e
         eopatch = test_case.execute(test_patch)
 
         copied_features = [
